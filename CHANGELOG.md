# Changelog
- Restore the policies HUD view so the right-panel tab toggle switches into
  the policy grid, keeping the council controls visible again.
## Unreleased

<<<<<<< HEAD
- Promote Aegis Vanguard tanks with a 50% damage-taken multiplier, a responsive
  taunt aura that redirects nearby enemies, persistent save support, polished
  HUD copy, and new combat/AI regression coverage to lock in the behavior.
=======
- Diff unit status buff pips in place so progress, stacks, and visuals update
  smoothly without clearing and rebuilding the elements every frame.
>>>>>>> a86c86dd

- Empower rogues with a 25% attack boost, an ambush teleport that snaps them
  adjacent to nearby foes, and a one-time first-strike damage surge, covering
  the modifiers with fresh combat and scenario tests.

- Preserve NG+ carryover loadouts by forwarding the selected attendant's
  equipment and inventory into roster storage and expand persistence tests to
  lock in the behavior.

- Surface Saunoja class specializations across the roster panel and compact HUD,
  add polished promotion choosers for mastery-ready attendants, and cover the
  new badges/buttons with unit tests.

- Refresh HUD navigation regression coverage so the Policies tab now exercises
  the dedicated sheet controller, add focused Vitest specs for
  `setupPoliciesWindow`, and update the docs/site guidance to reflect the
  relocated policies console.

- Extract the policies console into a dedicated responsive HUD sheet, retire the
  bottom-tab wiring, and sync navigation so the right panel now focuses on roster
  and events while the new policies window delivers a polished overlay.
- Tune combat attack animations to honor the synced profile payload, storing
  the profile on the animator state, branching easing/glow tables for cleave
  versus volley swings, and covering the variants with rendering tests.

- Allow behavior preference updates to resolve Saunojas via attached unit IDs
  so battlefield commands stay in sync when toggling behavior from unit
  references, and extend roster tests to cover the new lookup path.

- Update the main HUD lifecycle regression test to expect the three-button
  navigation toolbar so the suite reflects the current command console layout.

- Sync Saunoja attack profiles onto their battlefield units, emit the profile
  with attack events, and preserve the value when equipment loadouts change or
  units respawn.
- Keep stacked unit rendering from redrawing multiple bases when sharing a hex
  and teach HUD tests to exercise a minimal event bus so lifecycle coverage
  matches the new spawn handling.
- Enable the selection mini HUD card to accept pointer input while the outer
  overlay remains click-through, so behavior toggles work without blocking map
  interactions.

- Establish a six-hex sauna exclusion radius and reposition the Glacier
  Bastion, Spirit Thicket, and Ember Sanctum strongholds on the 10×10 map so
  their spawn points respect the limit and no longer crowd the opening reveal.

- Finalize and despawn active stronghold bosses when a run is lost so the map
  clears before the defeat overlay appears, and cover the regression with
  progression tests.

- Fix end-of-run carryover sanitization so only the explicitly selected loadout
  gear persists into NG+, trim stale equipment from roster storage, and extend
  inventory and roster tests to enforce the three-item cap after resets.

- Let commanders secure up to three carryover items from squad loadouts or the
  shared stash via the end-of-run overlay, trim any unselected gear before the
  next NG+ reload, and lock in inventory persistence coverage for the three-item
  cap.

- Refresh the end-of-run overlay with a polished roster selector that blocks
  "New run" until an attendant is chosen, persists that survivor into the next
  loop, and locks in regression coverage for the storage trim.

- Restructure the HTML shell so the game canvas lives in its own container
  while the HUD overlay mounts dynamically under a dedicated `#hud-root`
  portal, keeping the GitHub Pages bundle and runtime bootstrap aligned.






- Remove the change-detection gate from the GitHub Pages workflow so every
  push to `main` rebuilds and redeploys the site without being skipped.

- Retire the disabled GitHub Pages workflow file so GitHub only loads the
  active deployment automations.

- Trim redundant GitHub Pages runs by gating deployments behind a changed-file
  detector, align the LFS fetch/checkout sequence with the documented flow,
  and add dist smoke checks so the queue no longer floods with canceled builds.

- Resolve unit and building sprite URLs through Vite's asset pipeline so
  production bundles reference the hashed art assets and render the portraits
  instead of the placeholder textures.

- Track the live hex bounds in the terrain and fog caches so map expansions
  invalidate chunk offsets before rendering, keeping terrain and fog aligned
  after negative-coordinate growth and covering the regression with Vitest.

- Guard stronghold encounter unit registration so early seeding no longer
  triggers the "Game runtime has not been configured" crash, letting the GitHub
  Pages build render again after deployment.

- Confirm the Vite `dev`, `build`, and `preview` scripts remain intact so
  `npm run build` reliably emits the production bundle into `dist/` for local,
  CI, and GitHub Pages deployments.

- Resolve the Vite base path to `/` when a custom domain is detected via an
  absolute `homepage` or bundled `public/CNAME`, keeping repository-prefixed
  slugs as an opt-in fallback for GitHub-hosted deployments.

- Invalidate terrain and fog render caches when the origin shifts so expanding
  the map bounds re-aligns chunk canvases, and cover the regression with a
  dedicated TerrainCache test.

- Resolve the blank GitHub Pages splash by deriving the Vite base path from
  deployment environment overrides and mirroring the docs bundle with
  relative asset URLs so repo-hosted builds load their hashed scripts.

- Inject the active git commit into production Vite builds so GitHub Pages and
  runtime freshness checks report the correct `#7c8ab05`-style build marker.



- Prevent stale build reload loops in privacy-restricted browsers by falling
  back to URL-based guards when session storage writes fail, document the
  behavior, and add regression coverage to ensure only one reload attempt.

- Launch the Hypersteam Levy Ultimatum, a prestige-gated double-edged economy
  boost that drenches breweries in bonus Sauna Beer while enemy aggression,
  cadence, and strength ratchet upward for commanders bold enough to toggle it.

- Introduce the Glacial Gambit precision doctrine with extended range, stacked
  hit bonuses, brittle defensive penalties, fresh combat regression coverage,
  and updated policy briefings for the frost-marksmanship branch.

- Introduced the Steam Debt Protocol economic edict, a toggleable bond surge that
  layers luxe passive Sauna Beer production while spiking enemy aggression and
  cadence with reversible scaling hooks and a heavier upkeep multiplier.

- Introduce the Saunojas' Rage berserker doctrine with double damage, a tuned 50%
  hit cap, upkeep surcharges, fresh Vitest regression coverage, and refreshed
  policy docs describing the full combat doctrine ladder.

- Guarantee at least one enemy stronghold is revealed when seeding a new map so
  extended sauna vision upgrades still surface an objective, and cover the
  regression with updated stronghold seeding tests.

- Rally enemy reinforcements from surviving strongholds, spawning squads on or
  adjacent to active bastions before falling back to edge entries, and cover the
  new routing with integration tests.

- Cloak newly seeded enemy strongholds in fog unless prior saves revealed them,
  keeping fresh campaigns mysterious and covering the regression with
  progression tests.


- Add a crest-inspired close control to the command console roster view, polish
  the HUD styling for the new button across breakpoints, and cover the
  interaction with integration tests that verify the roster overlay collapses
  through the bridge wiring.

- Retire the HUD roster toggle button in favor of direct command console wiring,
  removing the unused asset and styles while updating tests and docs to reflect
  the streamlined roster flow.
- Detect stale GitHub Pages caches at runtime, fetch the live bundle commit,
  trigger a one-time cache-busting reload so the published site always boots the
  newest build without manual hard refreshes, and resolve the runtime bundle
  probe against the GitHub Pages base path so repo-scoped assets stay reachable.
- Track unlocked loot rarity tiers in progression storage, filter loot rolls to
  respect the unlocked list, cover the regression with Vitest, and refresh the
  Steamforge Atelier copy to call out rarer cache unlocks.
- Persist loot-drop upgrades with additive modifiers, gate loot rolls behind the
  progression-driven drop chance, update the loot roller to accept explicit
  roll counts, and cover the new progression module plus RNG gating with
  focused Vitest cases.
- Surface an enemy scaling telemetry console with a glassmorphic panel, lazy-loaded summaries, HUD navigation badge, and Vitest
  coverage for empty and malformed storage scenarios.
- Detect custom domain deployments during GitHub Pages builds and set
  `PUBLIC_BASE_PATH=/` so published bundles use root-relative asset URLs while
  preserving the repository-prefixed fallback for GitHub-hosted sites.
- Preserve relative `PUBLIC_BASE_PATH` values, derive a GitHub Pages fallback
  from `GITHUB_REPOSITORY` when no base override is provided, document the
  environment requirements, and extend the asset loader tests to cover the
  repo-prefixed paths.
- Configure the GitHub Pages build to inject `PUBLIC_BASE_PATH` so Vite emits
  repo-prefixed asset URLs and unit portraits load reliably from the published
  GitHub Pages site.
- Keep the command console toggle visible on desktop layouts, honor collapse
  requests across wide viewports, and add HUD lifecycle coverage for the toggle
  interactions.
- Remove the deprecated `saunoja.svg` unit art from app, public, and docs
  bundles so art contributors know the vector variant is retired.
- Remove the redundant artocoin badge assets from app, public, and docs
  bundles so the build no longer ships the unused SVG variant.
- Default the command console to launch collapsed on narrow layouts, opening the
  right panel only when HUD navigation interactions request a view, and extend
  navigation coverage for the gated reveal.
- Add roving tabindex and arrow-key semantics to the HUD navigation toolbar so
  keyboard users can cycle roster, policy, and event views with focus staying in
  sync with the active badge.
- Replace the left-side HUD navigation card with a compact top-left toolbar,
  wire in new roster/policy/event crest badges, refresh styling to match the
  inventory treatment, and update HUD navigation tests for the icon toggles.
- Capture the previous artocoin balance before clearing storage, emit the reset
  notification so cached listeners update immediately, and cover the regression
  with a focused progression test.
- Normalize roster counts in the objective tracker so NaN values fall back to
  zero, keep progress metrics clamped to non-negative integers, and cover the
  roster wipe defeat flow when the roster feed misbehaves.
- Factor the HUD time and enemy ramp listeners into `game/signals/hud.ts`,
  update `game.ts` cleanup to dispose the observable helpers, and add Vitest
  coverage for subscription and disposal semantics.
- Extract roster synchronization helpers into `game/roster/rosterSync.ts`, update
  `game.ts` to delegate to the service, and cover persona creation plus stat
  syncing with focused Vitest cases.

- Introduce a `GameController` coordinator that wraps game setup, draw, canvas
  input, start, and cleanup flows, move the map/battlefield initialization into
  the controller with injectable dependencies for testing, update `game.ts` to
  delegate through the new orchestrator, and add focused Vitest coverage for the
  setup/start/cleanup lifecycle.

- Bridge the roster HUD toggle, right panel, and inventory UI to a shared
  `openRosterView`/`closeRosterView` API so the roster button opens the command
  console, inventory toggles collapse it, and tests cover the polished
  management flow.
- Add a polished roster crest toggle to the HUD cluster, hiding the roster
  bottom tabs by default, wiring the `sauna-roster:*` events through the new
  overlay state, and refreshing tests plus styling so the command dock stays
  trim until the roster is invoked.


- Resolve the Vite deployment base from environment configuration so root-hosted
  builds default to `/` while GitHub Pages paths remain opt-in.

- Align the Vite base path with the GitHub Pages mount so portrait assets load
  from `/autobattles4xfinsauna/` in production while keeping local development
  rooted at `/`.

- Resolve the unit portrait loader to Vite-managed URLs so hashed Saunoja and
  orc PNGs load without 404s in the runtime.

- Normalize asset loader URLs against the configured base path so hashed
  portraits resolve on nested deployments, and cover the helper with targeted
  tests.

- Point the unit sprite loader at the published PNG filenames and align the
  docs assets so the static site reliably loads every polished Saunoja and orc
  portrait.

- Detach the combat log from the events tab into a fixed console footer with a
  collapsible header, persist the collapse preference, and refresh styling plus
  HUD tests for the compact UX.

- Restore the HUD overlay grid so the base and region classes persist across
  variant switches, keeping roster and icon panels visible after toggling the
  right-side collapse.

- Replace the right-panel tab strip with a left-side HUD navigation card that
  drives roster, policy, and event views, reparent the policy console into the
  command sheet, and refresh styles plus tests for the streamlined layout.

- Extract the roster orchestrator into `game/orchestrators/roster.ts`, wire it
  through the runtime dependency hooks, update HUD and test imports, and cover
  roster entry sorting plus summary selection with focused Vitest cases.

- Rehydrate Saunoja attachments after loading roster storage so experience,
  coordinates, and baselines persist across saves, extend the affected Vitest
  cases with longer async windows, and update the animation loop test to track
  the runtime game loop callback directly.

- Extract the game runtime bootstrap into `game/runtime/index.ts`, re-export the
  lazy singleton API from `game.ts`, and add coverage to confirm the runtime is
  configured on-demand through the new entry point.

- Add polished behavior toggles to the battlefield selection mini HUD so you can swap unit directives directly from the popup and keep roster state in sync.

- Split the classic HUD orchestration into runtime UI adapters so `GameRuntime`
  composes action bar, top bar, sauna overlay, inventory HUD, and right panel
  controllers from injected dependencies, keeping the
- Extract a dedicated roster runtime service that centralizes Saunoja loading,
  persistence, persona refresh, and selection state, inject the service into
  `GameRuntime`, and update the HUD plus right panel bridges to consume the new
  helpers while preserving polished selection behaviour.


- Introduce a `GameRuntime` orchestrator that centralizes canvas state, game
  loop scheduling, and HUD lifecycle management, refactoring `game.ts` and
  `main.ts` to delegate through the runtime singleton so input handlers and the
  polished ability wiring stay aligned across restarts.


- Normalize freshly spawned units so their health always matches the computed
  maximum, clone archetype stat blocks before adjustment, and cover the
  regression with focused unit and factory tests to keep reinforcements battle
  ready.


- Ensure Saunoja reinforcements spawn at 100% health by syncing unit and
  attendant HP to their boosted maximums when effective stats increase, keeping
  fresh recruits battle ready even after roster upgrades.

- Remove the experimental HUD v2 implementation, simplify game and shell
  initialization to always load the classic HUD, prune the associated settings
  persistence and toggles, and update tests plus documentation to reflect the
  classic-only experience.

- Extract sauna lifecycle wiring into `game/setup/sauna.ts`, add a reusable
  right-panel initializer, and adjust game setup to consume the new helpers with
  focused unit coverage for tier persistence, UI toggling, and spawn queue
  management.

- Guard modifier application so `onApply` failures unwind partial state, skip
  addition events, and cover the regression with a focused runtime test to keep
  gameplay modifiers cleanly indexed.

- Refactor game HUD initialization into dedicated helpers that configure
  classic and modern overlays with shared ability wiring, centralize right panel
  lifecycle management, and cover both flows with targeted unit tests to ease
  future HUD tweaks.

- Introduce combat doctrine policies that boost roster attack, defense, and hit
  reliability while raising upkeep, propagate toggle events through Saunoja
  stat recalculations, and wire combat resolution plus economy ticks to respect
  the new damage, hit chance, and upkeep modifiers with dedicated tests.

- Extend policy lifecycle handling so toggleable edicts can be disabled and
  re-enabled without repaying their costs, emit dedicated revoke events for
  listeners, persist the enabled state in saves, and refresh the HUD plus logs
  to reflect the new lifecycle hooks.

- Teach the build metadata pipeline to honor a `SOURCE_COMMIT` override so
  release tooling can inject the freshly committed hash before mirroring the
  docs bundle, keeping the published build badge in perfect sync, and relax the
  docs verifier to accept docs-only follow-up commits that reference the
  freshly built release hash.

- Update the GitHub Pages workflow to upload a uniquely named deployment
  artifact so reruns never collide on the default `github-pages` bundle and the
  publishing job can deploy our polished builds without manual retries.

- Refresh the HUD inventory toggle so it renders the sauna bucket crest from
  `inventory-saunabucket-01.png`, keeping the quartermaster control aligned with
  the polished stash artwork.

- Swap the quartermaster HUD toggle over to the polished sauna bucket crest,
  align it beneath the artocoin shop control, and keep the overlay visuals in
  step with the refreshed inventory branding.

- Relocate the quartermaster stash behind a polished inventory crest toggle, add
  a glassmorphism popup with responsive scrim, and update the HUD layout plus
  tests so the command dock no longer reserves a bottom tab for the drawer.

- Extend unit spawning with dedicated appearance samplers that fall back to the
  provided deterministic RNG, ensuring Saunoja recruits and invading orcs roll
  across every polished model without desynchronising combat scaling, and cover
  the behaviour with fresh Vitest cases.

- Ensure freshly deployed builds bypass stale caches by marking the HTML shell
  as non-cacheable and bundling the roster and resource crest SVGs through the
  Vite asset pipeline so the high-fidelity unit art and HUD chrome always draw
  the latest polished visuals on load.

- Randomize Saunoja and orc battlefield models so freshly spawned units pull
  from every high-fidelity render, persist attendant appearances across saves,
  and update the renderer plus atlas metadata to honor the polished variants.

- Stage the quartermaster stash against the freshly supplied sauna bucket art,
  folding the PNG into the panel backdrop with responsive gradients so the
  inventory overlay lands with richer, polished ambience across desktop and
  mobile layouts.

- Swap enemy combatants over to the new orc portrait PNGs, retune the sprite
  metadata for their taller aspect ratio, and map player-controlled units to the
  freshly supplied Saunoja renders so battlefield and HUD art stays polished and
  consistent.

- Refresh the Saunoja unit icons with the newly supplied high-resolution PNG
  renders, update the sprite metadata to honor their native sizes, and route the
  asset loader through the polished artwork for both battlefield and roster
  presentations.

- Batch unit sprite rendering through a cached atlas, precomputing placements
  so draw calls reuse the same geometry and can be issued in filter/shadow
  batches, slashing the overhead of 50-unit scenes and expanding the renderer
  tests to assert atlas usage.

- Upgrade the Artocoin crest renderings by swapping in the new product art,
  refreshing the base64 sprite so the latest coin treatment beams through the
  HUD badges, overlays, and inventory affordances.

- Carve the sauna shop progression logic into `src/game/saunaShopState.ts`,
  wiring polished helpers for artocoin balances, tier ownership, and listener
  subscriptions so the main game loop sheds its sprawling inline state.

- Stage cinematic battle feedback with synchronized attack and hit animations
  for units, emitting timing hooks on combat events and sampling glow/recoil
  states in the renderer so sprites lunge, flash, and recover in-step.

- Guard the roster HUD teardown by destroying the V2 controller before
  resetting the classic resource bar mount and extend the UI shell bootstrap
  test suite to assert the cleanup hook fires.

- Refresh terrain icon rendering by queuing load-completion events from the
  icon cache, tracking pending images so cached assets still notify listeners,
  attaching the load hooks before assigning image sources so synchronous cache
  hits still emit, and covering the terrain renderer with a Vitest case that
  dirties affected chunks to draw freshly decoded art on the first cold frame.

- Mount the stash drawer on the overlay instead of the command dock anchor so
  its fixed panel spans the viewport, keep a screen-reader proxy in the stash
  tab, and confirm the dock chrome stays pristine while the drawer opens at
  full height.

- Collapse the command console track in the HUD grid when the desktop toggle
  hides the panel, wiring a layout modifier class so the overlay widens the
  center column cleanly through the 840–1040px breakpoints.

- Align the stash and sauna shop drawers behind the shared
  `--inventory-panel-width`, reserve matching HUD offsets for both inventory
  overlays, and confirm the command dock stays unobstructed through the
  900–1280px breakpoints.

- Smooth the command console slide-over transitions so resizing from mobile
  closes and resets the drawer state, ensuring the body scroll lock clears and
  the toggle mirrors the desktop collapse status.

- Elevate the roster experience with stance-aware controls: display each
  Saunoja's current behavior in the featured HUD card, add a polished
  Defend/Attack/Explore segmented toggle to roster rows, and persist changes
  through the right-panel handler so battlefield routines update instantly.

- Refine battlefield routines to source unit behaviors from the new helper, lock
  defenders to the sauna perimeter unless invaders breach it, drive attackers
  toward the latest enemy sightings or the board edge, and cover each routine
  with focused `BattleManager` tests.

- Introduce Saunoja behavior preferences that synchronize with battlefield
  units, persist through reloads, and default to defend/attack routines based on
  faction alignment.

- Tighten battlefield AI behaviors so defenders hold a configurable sauna
  perimeter, attackers rally toward the latest enemy foothold instead of
  drifting to fog, and scouts retain their existing exploration flow, all backed
  by expanded `BattleManager` coverage.

- Rebalance the HUD overlay grid to prioritize the combat viewport on
  medium-width screens, swap the column template for minmax/fractional tracks,
  and keep the roster plus dock panels legible through the 960–1200px range.

- Rework the HUD overlay grid rows to auto-size the top bar and command dock,
  expose the new utility class in `src/style.css`, and verify both UI variants
  handle wrapped badges plus expanded docks without overlapping controls.

- Introduce dedicated Frost Raider, Captain, and Shaman archetypes with tuned
  stat progressions, thread them through the enemy faction bundles and spawn
  logic so encounters request the new `unit-raider*` sprites, and expand the
  test coverage to lock in the atlas metadata for the added IDs.

- Harden the sprite export pipeline so PNG rasterization finishes before the
  manifest updates, keeping the JSON and bitmap artifacts synchronized when the
  helper runs via `npm run export:sprites`.

- Relax the sprite transform parser to accept whitespace-separated translate
  and scale values, cover the `parseTransform` helper with Vitest to lock in
  the tolerant spacing, and refresh the generated sprite manifest to confirm
  the broadened parsing behaves identically.

- Move the sprite export helper into `tools/export-sprites.ts`, extend it to
  rasterize polished 64×64 PNG outputs (including 2× retina variants) into
  `public/sprites/`, and update the docs plus npm script so art drops ship with
  synchronized vector and bitmap artifacts.

- Collapse unit sprite rendering into a packed atlas: stitch every `unit-*`
  image into a shared canvas at load time, feed UV metadata into the renderer,
  split the base and sprite passes to minimize canvas state churn, expand the
  Vitest coverage and renderer benchmarks to assert atlas usage, and document
  the observed ~14% FPS gain in the unit visuals guide.

- Sync the Saunoja battlefield overlay with the new unit sprite atlas: replace
  the bespoke SVG loader with archetype-driven `unit-*` assets, stream sprite
  resolution through the renderer so attendants inherit the latest art, expand
  the Vitest coverage around Saunoja rendering, and document the visual upgrade.

- Teach the sauna shop to honor an injected runtime artocoin balance when
  local storage is unavailable: thread the getter through the game purchase
  handler, short-circuit spending with a mocked artocoin result, and lock in the
  regression with a Vitest case that simulates storage access failures.

- Relocate the policy cards into the bottom HUD tab: extract a reusable
  renderer that feeds `tabs.panels.policies`, wire it into the command-console
  setup to avoid duplicate mounts, and extend the HUD tab tests so the polished
  policy grid only appears in the dock.

- Route the battlefield selection overlay through unit identifiers so enemy
  clicks stream polished payloads into the mini HUD: add a unit-driven
  selection builder, teach the canvas handler to surface hostile focus, keep the
  FX status frame syncing across sources, and expand Vitest coverage to lock the
  enemy show/hide flow.

- Carve the command dock into explicit tab and action slots, mount the stash
  panel inside a dedicated bottom-tab pane alongside roster and policies,
  restyle the dock with deeper glassmorphic gradients, and update roster plus
  inventory HUD tests to cover the synced tab behavior.

- Slash the Modern Wooden and Futuristic Fission Sauna commission costs to 60
  and 130 artocoins, update progression tuning plus docs to reflect the faster
  cadence, and refresh the published bundles with the new pricing copy.

- Pull the stash drawer inside the HUD padding: clamp the inventory panel
  width, align it with the overlay offsets, and teach the command dock plus
  bottom tabs to respect the reserved space so the controls stay visible on
  1366p and 1080p layouts.

- Expand the unit visual style guide with faction palette tokens, renderer
  layering expectations, and curated “Design → Visual Style” navigation so art
  updates land with consistent lighting and references.

- Carve out a high-end sauna overlay: limit the canvas pass to the ambient
  glow, stream reusable perimeter anchors (angles, radii, world coords) to the
  status layer, restyle the DOM gauge into a slim annulus with a rotating badge
  driven by CSS variables/conic gradients, and refresh Vitest coverage plus UI
  docs so the polished overlay stays locked in.

- Standardize every unit sprite on a 64×64 canvas, re-export the SVGs with
  consistent padding, refresh `UNIT_SPRITE_MAP` scale math, wire up an
  `npm run export:sprites` helper that records the canvas manifest, document the
  pipeline in `docs/design/unit-visuals.md`, and extend renderer tests to assert
  the new dimensions.

- Ship the Avanto raider art drop: replace the placeholder raider sprite with
  the production SVGs from art, add captain and shaman variants, register their
  renderer metadata, and expand sprite tests so the anchors and scale ratios
  stay locked.

- Unify battlefield and HUD faction palettes behind new CSS tokens, teach the
  canvas renderer to read the shared values, layer in a softened rim light for
  premium unit bases, and extend sprite tests to lock the faction styling
  contract.

- Redesign the classic roster HUD into a full-width bottom tab tray with a
  dedicated expand/collapse control, dispatch expansion events from the
  inventory and command-console toggles, and refresh the glassmorphic styling
  across desktop and mobile breakpoints.

- Deliver the v1 frontline art drop: replace the soldier, archer, and Avanto
  marauder sprites with the art-pipeline SVGs, introduce guardian/seer Saunoja
  variants, retune sprite metadata so each unit centers on its hex base, and
  lock the renderer tests to the new anchors and scale ratios.

- Lock the Steamforge Atelier crest and tier badges to dedicated 3rem wrappers
  so the shop assets render at the intended proportions inside the sauna panel.

- Route battlefield status overlays through a fresh FX manager frame buffer so
  the renderer pushes live HP, shield, and modifier data for visible units,
  drive the sauna countdown ring via the shared UnitStatusLayer payloads, and
  extend Vitest coverage around the overlay pipeline.

- Introduce a `drawUnitSprite` renderer helper that paints faction-aware oval
  bases with layered gradients, refactors battlefield unit rendering to reuse
  the placement math for Sisu outlines and selection cues, extends the Vitest
  suite for sprite geometry, and documents the polished pipeline.

- Merge the roster, stash, and policies HUD panes into a unified glass dock with
  a shared tab strip, route the stash renderer through the new panel, and refresh
  HUD tests to reflect the tab-driven layout.

- Land a glassmorphic Selection Mini HUD that listens to the FX manager for
  focus payloads, anchors above the battlefield sprites with faction-aware
  gradients, and surfaces HP, equipment, and status chips with fresh Vitest
  coverage for show/hide flows.

- Reanchor the HUD around explicit top-left, top-right, and command-dock mounts,
  move the resource bar, topbar, action tray, and alerts into those anchors, and
  restyle the trays with glassy gradients plus refreshed tests for the new
  layout order.

- Introduce dedicated UI v2 controllers for the roster, top bar, inventory, log,
  and sauna experiences, bootstrap them from `setupGame` alongside variant-aware
  cleanup, and extend the Vitest suite so both classic and v2 HUDs mount the
  correct controllers.

- Replace the experimental HUD bootstrap with a polished React shell that docks
  the classic resource bar, streams live roster/log/resource updates from the
  core controllers, and backstop the v2 layout with Vitest + Testing Library
  coverage.

- Sanitize objective metrics before calculating artocoin payouts so defeat floor
  rewards appear in the end-screen ledger even when objective summaries omit
  optional tallies, and backstop the regression with updated coverage.

- Rebuild the GitHub Pages mirror so the published bundle ships the "Return to
  Classic HUD" toggle and current commit badge.

- Replace canvas-rendered attendant HP rings and sauna cooldown gauges with a
  DOM-driven status layer that mirrors the existing gradients, pipes buff data
  from the FX manager, cleans up when units fall, and ships with focused UI
  tests to guard mounting and teardown.

- Ship an accessible “Return to Classic HUD” control within the experimental
  overlay, persist the sauna settings toggle when players opt out, and reboot
  the classic layout instantly with fresh regression coverage.

- Encode the product-supplied Artocoin crest PNG as a base64 data URI so the
  HUD, shop, and build badge render the polished crest without checking a
  binary blob into the repository.



- Refresh the GitHub Pages mirror in `docs/` so the published build references
  the latest commit badge and script bundle.



- Refresh the published docs bundle so the build badge reflects the
  current commit metadata.

- Launch the Steamforge Atelier artocoin shop with a dedicated top-bar badge,
  refreshed end-screen ledger, updated UI regression coverage, and expanded
  documentation so sauna tiers commission with artocoins instead of NG+ stats.

- Separate artocoin progression from NG+ persistence, migrate legacy saves into
  a dedicated balance slot, adopt the new payout formula for run completion,
  and reset prestige modifiers so future difficulty tuning flows through
  purchased upgrades instead of NG+ levels.

- Track objective enemy kill and exploration tallies per run so the end screen
  snapshot captures combat momentum and fog busting progress, backed by fresh
  regression coverage.

- Document the artocoin payout pipeline with tier baselines, difficulty
  modifiers, defeat floors, and a companion design note so engineering can wire
  the formula straight into the economy systems.

- Collapse the HUD grid into a single-column mobile stack, stretch the left,
  right, and bottom regions to full-width trays, and ensure the command console
  toggle still slides in over the canvas alongside the mobile action bar.



- Expand the HUD right rail with a clamp-based 420px target, widen the overlay
  grid column, and tune the mobile sheet so roster panels breathe on large
  monitors without regressing slide-out behavior.

- Introduce a K-weighted audio QA workflow with `npm run audio:lint`, upgrade
  the loudness utilities, retune procedural combat cue metadata to hit the
  -16 LUFS target, and document the tooling in the README and audio guides.

- Upgrade the enemy frontline with aurora-lit SVGs for the soldier, archer, and
  Avanto marauder, recalibrate their sprite anchors/scales, and refresh renderer
  tests so battlefield placement matches the premium art.

- Sync Saunoja overlay icons with animated render coordinates so attendant
  badges glide alongside their battlefield units, threading the callback through
  the draw pipeline and extending Vitest coverage for both the renderer and
  roster synchronization.

- Keep NG+ roster unlock spawn limits from dropping below the base sauna tier
  capacity so fresh profiles can queue three attendants while higher unlocks
  continue to respect the active tier ceiling.

- Publish an MIT LICENSE file, align package metadata with the SPDX identifier,
  and document the licensing update for downstream consumers.

- Swap combat SFX palette for the calming Birch Mallet Chimes, Cedar Breath
  Clusters, and Aurora Steam Pads patches with rotating procedural variants,
  refreshed metadata, and updated licensing notes.

- Reinforce combat audio with per-cue polyphony caps, weighted SFX debounce
  windows, SISU-triggered music ducking, and Vitest coverage for the limiter and
  ducking safeguards to keep repeated cues from overwhelming the mix.

- Introduce a dedicated Web Audio mixer with persisted master/music/SFX buses,
  route ambience loops and combat cues through the shared gains, ship a polished
  in-game mixer overlay with live sliders and ambience toggles, and cover the
  mixer persistence and routing with new Vitest suites.

- Rebuild the command console combat log with structured event payloads, polished
  filter chips with persisted preferences, spawn aggregation, and Vitest
  coverage for both the log store and UI filter interactions.

- Introduce a bottom-aligned React/Tailwind action bar that anchors to the HUD
  grid, hosts Sisu Burst, Torille!, Build, Sound, and Pause controls with
  hotkeys plus resource-aware shake/pulse feedback, trims the legacy top bar to
  resource/time/enemy ramp badges, and threads a real pause toggle through the
  game loop.

- Sync the published docs mirror with the refreshed HUD build so the hashed
  Vite bundles and embedded build badge match the current commit.

- Adopt Tailwind CSS for the classic HUD by wiring the Vite plugin, publishing
  shared spacing, radius, shadow, and z-index tokens, migrating the stash badge,
  loot toast stack, and error overlay to utility classes, and refreshing the
  published docs mirror after the rebuild.

- Rebuild the GitHub Pages mirror from the latest production build so the
  hashed Vite bundles and published HTML reflect the refreshed deployment.

- Launch a persistent event scheduler that survives reloads, powers premium
  animated event cards in the command console, dispatches choice outcomes
  through the event bus, and lands Vitest coverage for persistence plus
  single-resolution guarantees.

- Extend sauna settings persistence with an experimental HUD flag, expose the
  toggle in the quartermaster drawer with polished controls, and branch the main
  bootstrap to launch a React/Tailwind placeholder when the flag is enabled.

- Overhaul the policy system with a shared registry, premium HUD cards that surface
  prerequisites, typed events, declarative effect wiring, and Vitest coverage for
  both successful enactments and rejection flows.

- Nest the loot toast stack inside the HUD action column, refresh its
  glassmorphism treatment for responsive layouts, and keep loot notices from
  covering the command console across desktop and mobile viewports.

- Elevate the stash drawer layering so it sits above the command console, gating
  pointer interactivity to the open state and keeping the right rail fully
  covered on desktop and mobile layouts.

- Enforce sauna tier roster ceilings during player spawns with heat-aware queueing,
  auto-advancing NG+ tier unlocks, and expanded coverage for tier transitions and
  blocked reinforcements.


- Introduce a curated sauna tier registry with persistent selections, premium
  badge art, unlock progress cues, and tier-aware roster caps, backed by new
  serialization and HUD DOM regression tests.


- Wire the CI workflow to run `npm test` after builds so the docs mirror guard
  executes on every push, regenerate `docs/` with the current bundle commit, and
  document the enforced check for contributors.


- Correct the active roster counter to track only living attendants, allowing
  expanded caps to spawn multiple reinforcements in a tick, and backstop the
  behaviour with updated Vitest coverage for the game loop and economy.


- Upgrade battlefield motion with dedicated render coordinates, eased 200 ms
  tweens, premium motion trails, and Vitest coverage validating animator and
  combat manager interpolation so unit movement feels polished while combat
  logic stays deterministic.

- Introduce Saunoja leveling with kill and objective XP payouts, stat growth,
  and persistence; refresh the roster HUD and command console with level
  badges plus progress rings, and lock the experience pipeline down with new
  regression tests.

- Expose NG+ and policy-friendly enemy ramp knobs, thread the modifiers into
  the spawner and HUD telemetry, persist structured enemy scaling summaries for
  post-run analysis, and document the new configuration hooks alongside fresh
  integration coverage for cadence, calm periods, and ramp strength tuning.

- Refresh the inventory stash badge with an inline SVG bag icon, centered
  styling, and updated palette treatments for a crisper HUD affordance.

- Ensure the HUD atom styles ship with every entry point by importing
  `ui/style/atoms.css` in the main bootstrap, mirroring the refreshed bundle to
  `docs/`, and verifying the stash badge renders its icon in production builds.

- Introduce a combat audio loudness workflow by adding a reusable WAV analysis
  utility, a `vite-node` QA script with auto-normalisation support, runtime
  metadata for cue gain, a Vitest regression that decodes each payload, and
  contributor docs covering the target LUFS and verification steps.

- Keep the stash overlay interactive even when focus operations throw by
  toggling the inventory panel class before focusing, guarding the panel focus
  helper with a fallback, and covering the regression with Vitest DOM tests.
- Add a sauna integrity HUD that tracks structure health with an animated
- Add a sauna integrity HUD that tracks structure health with an animated
  glassmorphism bar, reacts to combat events with reduced-motion aware impact
  flashes plus destruction shockwaves, and ships with Vitest coverage for the
  new damage and defeat transitions.

- Restore the inventory overlay's pointer interactivity only while the stash
  panel is open so its controls respond crisply without blocking gameplay when
  closed.

- Script a new end-screen epilogue for sauna destruction so defeat runs narrate
  the collapse with bespoke copy and polished UI coverage.

- Refresh the soldier and archer unit art with high-fidelity 128×128 SVGs,
  recalibrated sprite metadata, and placement tests so their battlefield
  silhouettes match the marauder's polish.

- Track sauna structural health in objectives, piping combat-driven
  `saunaDestroyed` defeat events through the tracker and combat manager so runs
  end immediately when enemies raze the structure, with progress summaries now
  reporting sauna durability.
- Restore friendly sprite rendering alongside Saunoja overlays by feeding the
  full unit roster into the battlefield renderer, retargeting the overlay hook
  to unattached attendants for HUD/status duties, and extending renderer and
  game-loop Vitest coverage so the FX layer still captures friendly payloads.
- Preserve enemy visibility when Saunoja overlays hide player sprites by
  routing friendly vision sources through the renderer and covering the
  regression with a focused Vitest battlefield draw test.
- Extend the sauna's aura as a vision source so overlapping enemies stay
  visible even without active scouts, wiring the renderer through the game
  draw loop and locking the behaviour down with a Vitest regression.

- Overhaul enemy scaling with configurable difficulty curves, ramp-tier bundle
  unlocks, telemetry snapshots, and long-run simulations so cadence keeps
  tightening and marauders escalate in strength for balance tuning.

- Rebuild the GitHub Pages mirror from commit ef38287 so the hashed Vite
  bundle, published HTML, and build badge all advertise the latest deploy.

- Rebuild HUD controllers during `setupGame` so repeated `destroy()` + `init()`
  cycles refresh the top bar, inventory badge, and command console without
  duplicating DOM nodes or leaking listeners, covering the flow with a Vitest
  lifecycle test.
- Fix Sisu Burst expiration to roll back only its attack, movement, and barrier
  bonuses while preserving other buffs applied mid-burst and notifying stat
  listeners when the surge fades.

- Fix combat resolution so `remainingShield` includes both base and keyword
  barriers, and extend the resolve tests to cover leftover keyword stacks after
  a hit.

- Restrain fog-of-war reveals from re-triggering camera auto-framing after the
  opening reveal by adding an `autoFrame` toggle to `HexMap.revealAround` and
  opting recurring gameplay calls out so manual camera adjustments stay intact.

- Teach the balance simulator to resolve its CSV output inside the active OS
  temp directory instead of hard-coding `/tmp`, and log the resolved path so
  contributors can spot the destination.
- Migrate SISU burst APIs into `src/sisu/burst.ts`, retarget the game, renderer,
  and HUD imports, and remove the legacy `src/sim/sisu.ts` implementation after
  the move.
- Rebuild the GitHub Pages mirror from commit ce40f24 so the hashed Vite
  bundle, published HTML, and build badge all advertise the latest deploy.
- Add a `verify:docs` guard that checks the docs bundle commit hash against the
  current HEAD so stale mirrors fail fast in CI and locally.
- Guard ambience preference reads behind a resilient storage helper so startup
  falls back to defaults when `localStorage` is unavailable, and cover the
  regression with a Vitest stubbed-storage test.
- Move the unit module barrel exports into `src/unit/index.ts`, refreshing
  import paths across the game and renderer to keep the public unit surface
  stable while aligning with directory conventions.
- Pace unit beer upkeep so the economy only deducts reserves every five
  seconds, matching the new simulation cadence and communicating the change to
  players.

- p resolution with new Vitest assertions.

- Surface sauna beer debt in the HUD by letting negative totals render, tagging
  the resource badge for debt styling, enriching the aria-label messaging, and
  covering the regression with a Vitest DOM test.
- Polish battlefield unit rendering by cataloguing sprite metadata in
  `src/render/units/sprite_map.ts`, introducing snapped placement helpers and
  zoom utilities, wiring the renderer and Saunoja portraits through them, and
  covering the anchor math with new Vitest suites across zoom levels.
- Introduce a dedicated equipment system that maps item slots and stat
  modifiers through `src/items/`, threads equip/unequip guards into
  `src/game.ts`, refreshes roster storage plus calculations, polishes the
  roster panel UI with per-slot controls, and covers the flow with Vitest
  suites.
- Rebuild the inventory HUD with a responsive stash panel suite in
  `src/ui/stash/`, derived selectors from `src/state/inventory.ts`, expanded
  `InventoryState` transfer/equip events, comparison-driven quick actions,
  polished CSS modules, and Vitest coverage for selectors and the panel
  behaviour.
- Rebuild the GitHub Pages mirror from commit 8f618f4 so the hashed Vite
  bundle, published HTML, and build badge all advertise the latest deploy.
- Introduce a guided HUD tutorial with spotlight tooltips, keyboard navigation,
  and a persistent skip flag, wire it into bootstrap, and document the
  onboarding flow for contributors.


- Document the `docs/` mirror refresh workflow in the README deployment section,
  highlighting the `npm run build` + sync step and cross-linking to the
  contributing notes about the custom domain records.
- Encapsulate NG+ progression in `src/progression/ngplus.ts`, persist run seeds,
  levels, and unlock slots through `GameState`, wire the modifiers into economy
  upkeep, reinforcement slots, enemy aggression, and elite loot odds, and cover
  the new math with focused Vitest suites plus README documentation.
- Add a progression tracker in `src/progression/objectives.ts` to monitor strongholds,
  roster wipes, and upkeep debt, surface a glassmorphism NG+ end screen via
  `src/ui/overlays/EndScreen.tsx`, escalate enemy spawn cadence each prestige, and
  document the refreshed loop.
- Launch a battlefield feedback suite that emits glassy damage/heal floaters,
  eases fatal fades, and jostles the canvas on major hits via
  `src/ui/fx/Floater.tsx`, `src/render/unit_fx.ts`, and updated `game.ts`
  wiring, all while honoring reduced-motion preferences and documenting the
  new overlays
- Layer a Web Audio sauna-and-forest ambience loop with seamless crossfades,
  surface a top-bar ambience toggle and volume slider that persist
  `audio_enabled`, sync with the master mute, honor reduced-motion
  preferences, and document the new controls
- Introduce an `src/audio` suite with registry-driven SFX playback, hook combat
  hits, kills, and SISU bursts into the event bus so polished cues fire while
  honoring the shared mute toggle, and document the procedurally generated WAV
  payloads plus licensing for contributors
- Halt the main animation loop during teardown by tracking the active frame ID,
  cancelling it in `cleanup()`, guarding the callback against post-shutdown
  ticks, and covering the lifecycle with a Vitest regression so repeated
  restarts stay polished and leak-free
- Centralize terrain palette tokens into `src/render/palette.ts`, introduce
  zoom-aware outline helpers, render fog-of-war through cached Perlin masks
  with multi-stop gradients, and refresh the README feature callouts to
  document the upgraded battlefield sheen
- Remove the unused `src/counter.ts` helper now that the counter demo has
  shipped elsewhere, keeping the Vite starter remnants out of the bundle
- Remove the unused `src/typescript.svg` asset so no leftover Vite starter
  icons ship with the build
- Remove hashed bundles from `assets/`, add ignore rules to keep future Vite
  outputs confined to `docs/`, and rebuild to verify only the published mirror
  receives generated files
- Compute camera-visible chunk ranges to populate tiles on reveal, move terrain
  drawing into an event-driven chunk cache that reuses offscreen canvases, wire
  the renderer through the new utilities so terrain, fog, and building updates
  invalidate the right chunks, and cover the flow with chunk invalidation tests
- Smooth battlefield workload spikes by rotating unit updates through a
  round-robin scheduler, reuse cached paths with TTL-aware invalidation when
  obstacles remain unchanged, and document the optimization with fresh tests
  to keep combat responsive under heavy unit counts
- Wire a `npm run simulate` balance harness through `vite-node`, seed 20 deterministic
  maps for 150 ticks, export beer/upkeep/roster/death snapshots to `/tmp/balance.csv`,
  and document the workflow for contributors
- Add a post-build CI gate that runs the `check:demo` script so pull requests
  surface broken live demo links or titles while preserving offline-friendly
  warnings
- Refactor bootstrap wiring into dedicated input, HUD, and loader modules so the main entrypoint stays a light orchestrator with reusable UI hooks
- Extract polished roster storage and HUD modules, relocate asset configuration,
  and add smoke tests so serialization and summary UI updates remain stable
- Guard `safeLoadJSON` against missing `localStorage` implementations and cover
  the fallback with tests so storage-less environments no longer throw during
  asset loading helpers
- Add a disposable sauna command console setup that unregisters media-query and
  event bus listeners while removing the HUD panel during cleanup so repeated
  game initializations no longer leak toggles or listeners
- Expose a disposable controller from the HUD topbar so cleanup routines remove
  SISU burst and resource listeners before rebuilding the UI, preventing
  duplicated overlays during restarts
- Note in issue #245 that the `src/unit.ts` barrel must migrate to `src/unit/index.ts`
  (or be removed) and its consumers updated before adding the new `src/unit/`
  directory so the refactor avoids path collisions
- Amend issue #253 to migrate every SISU import (for example, `useSisuBurst` in
  `src/game.ts`) from `src/sim/sisu.ts` to the new `src/sisu/burst.ts` module and
  delete the legacy `src/sim/sisu.ts` once all callers move over so no orphaned
  implementation remains after the refactor
- Expand TypeScript and Vitest globs to cover a dedicated `tests/` tree so future
  issue tasks can land spec files outside `src/` without compiler friction
- Introduce faction loot tables with rarity-weighted rolls, stash new drops in a
  persistent inventory that auto-equips selected attendants when possible,
  surface polished HUD toasts and a quartermaster panel for stash management,
  and cover loot generation plus inventory persistence with Vitest suites
- Amplify SISU Burst with +50% attack, a one-charge shield, and temporary
  immortality tracked through the modifier runtime, emit polished HUD status
  messaging, and cover the surge with regression tests to ensure buffs expire
  on schedule
- Upgrade the command console roster to render shared Saunoja stats, live loadout
  icons, and modifier timers with polished styling, refresh the panel on
  inventory and modifier events, and cover the new HUD with Vitest DOM tests
- Track sauna heat with a dedicated tracker, drive the economy tick to drain
  upkeep and trigger heat-gated player spawns through a shared helper, and
  cover the flow with upkeep and reinforcement tests
- Catalog faction spawn bundles in JSON, expose weighted selection helpers, and
  drive enemy wave spawns through the bundle system with cadence and identity
  tests
- Introduce a shared combat resolver that applies the max(1, atk - def) formula,
  tracks shield absorption, fires keyword hooks for both sides, and routes
  modifier callbacks so Saunoja and battlefield units share consistent
  damage/kill events
- Return combat resolutions from battlefield attacks so BattleManager can react
  to lethal blows, and ensure zero-damage keyword kills still mark units dead
  while emitting the polished death events
- Add a modifier runtime that tracks timed effects, routes hook triggers, emits
  lifecycle events, and exposes helper APIs plus tests so timed buffs expire
  cleanly during the polished game loop
- Introduce a shared unit stat model with dedicated types, leveling curves, and
  calculators, replace archetype subclasses with data-driven definitions, route
  factories through the new adapters, and verify deterministic progression
  across soldiers, archers, and marauders
- Preserve stored Saunoja personas when reattaching to new sessions so reloads
  keep their earned traits, upkeep, and experience intact
- Expand the cached hex terrain canvas whenever exploration pushes map bounds
  beyond the last render rectangle so fog clearing immediately reveals freshly
  rendered tiles
- Reset the command console roster renderer whenever the panel rebuilds so the
  Saunoja list repopulates after DOM swaps, and lock the behavior with a
  regression test that rebuilds the UI shell
- Decouple frontier raiders into a dedicated edge spawner that honors the 30-unit
  cap while sauna heat now summons only allied reinforcements with escalating
  thresholds
- Refine battle log narration to greet arriving Saunojas by their roster names
  while skipping rival spawn callouts for a cleaner feed
- Collapse the sauna command console by default on sub-960px viewports,
  surface a HUD toggle, and slide the panel off-canvas so the map stays
  interactive on mobile
- Remember the sauna command console log between sessions with polished storage so the right panel rehydrates prior narration on reload
- Persist applied policy upgrades across saves, replaying their effects on load so eco beer production and temperance night shifts stay active after reloading
- Pace battle movement with per-unit cooldowns so units only step once every
  five seconds, aligning pathfinding, stats, and tests with the slower cadence
- Offset auto-framing calculations to subtract the right HUD occlusion, keeping
  newly revealed tiles centered within the unobscured canvas when the command
  console is open
- Elevate the right panel into a sauna command console with a dedicated roster
  tab that highlights attendant status, live health bars, polished trait
  summaries, and direct selection alongside the policies, events, and log panes
- Let unattended ticks send idle scouts toward the nearest fogged hex, caching
  partial paths yet clearing them once exploration goals are reached so units
  keep uncovering the battlefield without drifting aimlessly
- Generate flavorful Saunoja names when attendants join the roster so every HUD
  entry reads as a distinct warrior rather than a generic placeholder
- March enemy spawns along the fog frontier so marauders emerge just beyond
  revealed territory and keep battles focused on the explored sauna perimeter
- Generate hex tiles lazily upon reveal so the battlefield only materializes
  around explored territory and active frontiers
- Cull hex tile terrain and fog rendering to the active camera viewport so
  each frame iterates only the polished, on-screen hexes
- Keep rival armies cloaked until allied scouts enter their three-hex vision
  radius so fog-of-war respects live battlefield awareness and polished pacing
- Upgrade unit pathfinding to an A*-driven, cached system and stagger battle
  processing each tick so movement stays responsive even with crowded hexes
- Cache the static hex terrain layer on an offscreen canvas, refreshing it only
  when tiles mutate so the renderer blits a polished base map each frame while
  drawing fog, highlights, and units as overlays
- Chunk the cached terrain into 16-hex canvases, redrawing only newly revealed
  sections before compositing them onto the polished base map each frame
- Persist the latest game state and Saunoja roster during cleanup before
  detaching event hooks so storage restrictions cannot drop late-session
  progress
- Cap battlefield marauders at thirty concurrent enemies, route their arrivals
  through a dedicated edge spawner, and let sauna heat summon only allied troops
  with escalating thresholds so reinforcements stay balanced and readable
- Attach sprite identifiers to every unit instance and thread them through
  factories so the renderer can resolve polished SVG art without fallbacks
- Introduce SISU as a persistent resource, award it for battlefield victories, and
  surface polished HUD controls for the new burst and Torille! abilities that
  spend the grit to empower or regroup allied units
- Introduce randomized Saunoja trait rolls, daily beer upkeep drain, and a roster
  card readout so attendants surface their quirks and maintenance costs at a glance
- Let BattleManager nudge stalled units into adjacent free hexes when pathfinding
  cannot advance them yet keeps targets out of range
- Sync fog-of-war reveals with each combat tick by updating player vision and
  limiting enemy scouting before the renderer draws the battlefield
- Guarantee the battlefield opens with a steadfast sauna guard by auto-spawning a
  player soldier when no active attendants remain, preventing targetless combat
- Channel sauna heat into rallying allied soldiers, surface player-facing spawn
  thresholds, and reuse the HUD countdown for the friendly reinforcements
- Retitle the Saunakunnia badge and narration copy to drop the honor suffix while
  keeping accessibility labels polished and concise
- Shorten the Saunakunnia policy cost label so the right panel references the
  prestige track without the redundant "Honors" suffix
- Ship the Saunoja roster crest within `docs/assets/ui/` so the published site
  serves the polished icon bundle without 404 regressions
- Detect restored save files before granting starting resource windfalls so reloads resume progress without duplicate rewards
- Mirror the Saunoja roster crest into `public/assets/ui/` so the HUD loads the
  polished icon without 404 warnings
- Regenerate the GitHub Pages bundle so Steam Diplomats boost sauna beer
  generation instead of slipping passive Saunakunnia into the hosted build
- Extend Saunoja attendants with trait, upkeep, and experience tracking while
  normalizing stored data and persisting the new fields across sessions
- Replace the Saunoja roster badge with a dedicated warrior crest and preload
  the SVG so the HUD reflects the new insignia instantly
- Redirect policy investments to Saunakunnia honors, refresh Steam Diplomat
  rewards, and remove passive Saunakunnia trickles so prestige is only earned
  through deliberate play
- Sync stored Saunoja roster coordinates with live friendly unit movement so HUD
  overlays track attendants as they reposition across the battlefield
- Retire the sauna aura's passive Saunakunnia trickle so idling near the steam no
  longer grants honor automatically
- Replace the sauna spawn timer with heat-driven thresholds that escalate after
  each Avanto Marauder emerges from the steam
- Regenerate the production asset mirrors with the sauna beer build so hashed
  bundles, HUD styling, and SVG art reference the updated resource palette
- Ensure sauna-spawned Avanto Marauders join the enemy faction so they march on
  player attendants without hesitation
- Rebrand the Raider unit into the Avanto Marauder with refreshed stats exports,
  spawn identifiers, sauna simulation logs, and sprite mappings
- Deploy Avanto Marauders from the enemy sauna so they leave the spa and
  challenge the player's attendants
- Hide inactive right-panel sections by honoring the `[hidden]` attribute so
  tab switches only render the active pane
- Polish sauna beer HUD terminology with bottle provisioning logs, refined badge
  narration, and updated policy copy
- Rebuild the HUD roster widget with a Saunoja battalion counter, live unit
  lifecycle updates, refreshed sauna styling, and updated tests
- Rebrand the HUD gold economy into sauna beer with new resource enums,
  UI strings, polished bottle iconography, and refreshed tests
- Focus the event log on sauna-flavored narratives by muting resource gain spam,
  echoing right-panel events, and celebrating unit arrivals and farewells
- Replace every terrain, building, and unit sprite with high-fidelity SVG art
  tailored to the Autobattles4xFinsauna palette and HUD glow treatments
- Drive the BattleManager each fixed tick, funnel spawned player/enemy units
  into the shared roster, and refresh the loop so pathfinding and combat resolve
  automatically during play
- Introduce the Saunakunnia prestige track with dedicated HUD formatting, sauna aura
  and victory generation hooks, policy costs, and refreshed log copy
- Regenerate the GitHub Pages `docs/` mirror from the current production build
  so the custom domain serves the polished SPA entry point and fallback
- Update CI asset verification to expect root-relative `/assets/` URLs and confirm hashed bundles exist before publishing
- Paint a pulsing sauna aura overlay with a countdown badge and seat the sauna
  controls beneath the left HUD actions for aligned interaction
- Normalize icon loader paths against `import.meta.env.BASE_URL` so nested
  deployments fetch HUD imagery without 404s
- Layer polished stroke patterns onto every terrain hex and dim fog-of-war tiles
  to 40% opacity for clearer, more atmospheric map readability
- Wait for the DOM to finish parsing before bootstrapping the canvas so the
  artobest.com deployment reliably mounts the game shell on every visit
- Mount the sauna toggle and dropdown directly to the polished top bar so the
  controls align with other HUD actions
- Refresh README and contributor documentation to describe the current HUD
  feature set and reiterate the artobest.com GitHub Pages deployment
- Update the custom domain configuration and documentation to serve the live
  build from https://artobest.com/ after the DNS cutover
- Confirm Vite's root-level base path configuration and regenerate the
  production build to deliver `/assets/`-prefixed bundles for the GitHub Pages
  workflow
- Point the documented live demo links and npm `homepage` metadata to
  https://artobest.com/ so references match the production site
- Relocate `CNAME` from `docs/` to `public/` so production builds retain the
  custom domain via Vite's static asset pipeline
- Set Vite `base` to `/` so production builds resolve polished assets from the
  site root without relying on a subdirectory deployment
- Recompose the HUD layout so the build menu and sauna controls live beside a
  fixed-width right panel, eliminating overlap and polishing the top-row
  alignment
- Add development-only Saunoja diagnostics that confirm storage seeding and log
  restored attendant coordinates after loading
- Simplify GitHub Pages deployment by publishing the raw `dist/` output with the
  official Pages actions, removing the repository-managed `docs/` mirror, and
  introducing a polished SPA-friendly 404 fallback in `public/404.html`
- Resolve the current git commit via `git rev-parse --short HEAD`, expose it as
  a shared `__COMMIT__` define, and use it for build-aware tooling and tests
- Refresh the HUD build badge with a glowing commit chip that surfaces the
  resolved hash (or a dev indicator) alongside improved accessibility metadata
- Regenerate GitHub Pages artifacts by running the latest production build,
  syncing hashed bundles into `docs/`, duplicating the SPA fallback, and
  reaffirming the `.nojekyll` guard file
- Introduce a unified resource bootstrapper that surfaces a polished HUD loader,
  aggregates asset warnings, and presents graceful recovery banners when
  initialization fails
- Copy production build output to `docs/` via an `npm postbuild` script that
  mirrors GitHub Pages fallbacks using standard shell utilities
- Stretch the canvas container to the full viewport, adopt dynamic viewport
  sizing, disable default touch gestures, and enforce 44px minimum hit targets
  for buttons and shared `.btn` styles
- Extend the viewport meta tag for full-bleed mobile layouts and surface the
  short git commit hash in a polished HUD footer
- Copy `docs/index.html` to `docs/404.html` during the build step and remove the
  legacy root-level `404.html`
- Sync GitHub Pages output directly from `dist/`, generating a SPA-friendly
  `404.html` and removing legacy root-level bundles
- Treat the live demo availability check as a warning when outbound network
  access is blocked so offline CI runs can succeed
- Track Saunoja damage timestamps and render a clipped radial hit flash when a
  unit is struck for more immediate feedback
- Resolve Saunoja icon path against the configured Vite base URL so attendants
  render correctly when the game is served from a subdirectory
- Convert canvas clicks to world-space selection toggles that persist Saunoja
  highlights, clear selection on empty hexes, and redraw the scene only when the
  active Saunoja set changes
- Persist Saunoja attendants across sessions via localStorage, spawn an initial
  guide when none exist, and pipe their selection-aware rendering through the
  main canvas renderer
- Render Saunoja units with a dedicated canvas helper that preloads the SVG
  icon, applies warm tint and highlight overlays, and layers steam and HP bars
  within clipped hex silhouettes
- Introduce Saunoja data helpers, sauna combat damage utilities, and polished
  canvas rendering helpers for HP, selection, and steam effects
- Add a polished monochrome Saunoja unit icon to `public/assets/units`
- Export shared hex rendering helpers (radius constant, `axialToPixel`, and
  a flat-topped `pathHex` canvas utility) via `src/hex/index.ts`
- Auto-initialize the game entry point outside of Vitest by invoking `init()`
  on module load so the map and resource bar render immediately
- Add a dedicated build step that emits `main.js` and `assets/game.css` at the
  repository root, refresh production HTML references, and clean up legacy
  hashed bundle artifacts
- Render hex tiles using a palette-driven gradient fill, cached SVG terrain icons,
  and highlight styling shared with the `.tile-highlight` class
- Introduce a glassmorphism-inspired HUD styling system with shared color tokens,
  tooltip affordances, and tile highlight treatments
- Establish a `main.ts` rendering entry point that drives canvas resizing,
  camera transforms, mouse wheel zoom, and touch gestures exposed via `index.html`
- Replace the root HTML shell with the new HUD layout, dedicated stylesheet, and SVG-powered icons
- Add high-contrast tile and UI SVG icon sets, integrate them into the top bar/resource display, and register the new asset paths in the loader
- Regenerate production bundle and update `index.html` to reference the latest hashed assets
- Safeguard unit rendering by bracketing canvas state changes with `save()`/`restore()`
- Move hex map rendering into a dedicated `HexMapRenderer` to separate presentation from tile management
- Share hex dimension calculations through a reusable helper used by map and unit rendering
- Refactor game initialization and rendering helpers into dedicated `ui` and `render` modules
- Include `404.html` in `docs/` and refresh build output
- Set Vite `base` to `/autobattles4xfinsauna/` and regenerate `docs/` build output
- Set Vite `base` to `/` for root-based asset paths
- Regenerate docs with latest build output and hashed assets
- Import sprite URLs directly and drop `asset()` helper
- Include custom 404 page for GitHub Pages
- Fail Pages build when bare `assets/` URLs are detected in `dist/index.html`
- Use relative asset paths in root index and rebuild bundles
- Set Vite `base` to `./` and rebuild docs with relative asset paths
- Provide noscript fallback linking to documentation when JavaScript is disabled
- Serve game directly from repository root and drop `docs/` redirect
- Refresh documentation with latest build output
- Clear corrupted game state from localStorage and warn when load fails
- Load game state via `safeLoadJSON` and ignore unknown building types
- Filter out invalid building types when restoring building counts
- Rebuild docs with relative asset paths so GitHub Pages loads CSS and JS correctly
- Set HTML title to Autobattles4xFinsauna
- Add `.nojekyll` to bypass Jekyll on GitHub Pages
- Resolve sprite paths using `import.meta.env.BASE_URL` so builds work from repository subdirectory
- Restore `.nojekyll` automatically after production builds
- Build outputs to `dist/` and workflow publishes to `docs/`
- Add workflow to build and publish `docs/` on pushes to `main`
- Set explicit Vite base path for GitHub Pages
- Fix Vite base path to always `/autobattles4xfinsauna/`
- Add `verify-pages` CI workflow to validate Pages builds
- Publish `dist/` to `docs/` only after verification succeeds
- Remove legacy Pages deployment workflow
- Redirect project root to `docs/` so GitHub Pages serves the game
- Improve mobile scaling by resizing canvas to viewport and device pixel ratio
- Improve high-DPI rendering by scaling canvas to `devicePixelRatio`
- Add responsive layout and media queries for mobile UI components
- Add `getMaxHealth` method to `Unit` and use it in game rendering
- Gracefully fall back when Web Audio API is unavailable and resume audio on first interaction
- Display a styled error overlay when asset loading fails
- Defer game initialization until DOMContentLoaded via exported `init()`
- Add workflow to deploy docs from `dist/` on pushes to `main`
- Switch deployment workflow to Node.js 18
- Introduce a five-region HUD grid scaffold for the experimental UI v2, teach
  `ensureHudLayout` to emit explicit top/left/content/right/bottom anchors, move
  the v2 bootstrapper into the centered content well, and apply Tailwind-style
  grid utilities so the overlay honors safe margins from 1280×720 through
  1920×1080.
- Replace the Saunoja attendant icon with a high-fidelity, non-binary SVG,
  retune the overlay clip/scale/tint pipeline so the refreshed artwork renders
  cleanly across zoom levels, extend the renderer tests for the new budgets,
  and confirm the asset loads through the build pipeline.<|MERGE_RESOLUTION|>--- conflicted
+++ resolved
@@ -3,14 +3,7 @@
   the policy grid, keeping the council controls visible again.
 ## Unreleased
 
-<<<<<<< HEAD
-- Promote Aegis Vanguard tanks with a 50% damage-taken multiplier, a responsive
-  taunt aura that redirects nearby enemies, persistent save support, polished
-  HUD copy, and new combat/AI regression coverage to lock in the behavior.
-=======
-- Diff unit status buff pips in place so progress, stacks, and visuals update
-  smoothly without clearing and rebuilding the elements every frame.
->>>>>>> a86c86dd
+
 
 - Empower rogues with a 25% attack boost, an ambush teleport that snaps them
   adjacent to nearby foes, and a one-time first-strike damage surge, covering
