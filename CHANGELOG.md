# Changelog

## Unreleased

<<<<<<< HEAD
- Retint the HUD loot toast stack with darker surface gradients, explicit
  accent-driven text colors, and shared border tokens so sauna theme notices
  stay legible across loot, info, and warn variants.
=======
- Sync the artocoin crest into the published UI bundle so preload checks and
  the GitHub Pages mirror both serve the refreshed iconography.
>>>>>>> d17735b1


- Refresh the GitHub Pages mirror in `docs/` so the published build references
  the latest commit badge and script bundle.



- Refresh the published docs bundle so the build badge reflects the
  current commit metadata.

- Launch the Steamforge Atelier artocoin shop with a dedicated top-bar badge,
  refreshed end-screen ledger, updated UI regression coverage, and expanded
  documentation so sauna tiers commission with artocoins instead of NG+ stats.

- Separate artocoin progression from NG+ persistence, migrate legacy saves into
  a dedicated balance slot, adopt the new payout formula for run completion,
  and reset prestige modifiers so future difficulty tuning flows through
  purchased upgrades instead of NG+ levels.

- Track objective enemy kill and exploration tallies per run so the end screen
  snapshot captures combat momentum and fog busting progress, backed by fresh
  regression coverage.

- Document the artocoin payout pipeline with tier baselines, difficulty
  modifiers, defeat floors, and a companion design note so engineering can wire
  the formula straight into the economy systems.

- Collapse the HUD grid into a single-column mobile stack, stretch the left,
  right, and bottom regions to full-width trays, and ensure the command console
  toggle still slides in over the canvas alongside the mobile action bar.



- Expand the HUD right rail with a clamp-based 420px target, widen the overlay
  grid column, and tune the mobile sheet so roster panels breathe on large
  monitors without regressing slide-out behavior.

- Introduce a K-weighted audio QA workflow with `npm run audio:lint`, upgrade
  the loudness utilities, retune procedural combat cue metadata to hit the
  -16 LUFS target, and document the tooling in the README and audio guides.

- Upgrade the enemy frontline with aurora-lit SVGs for the soldier, archer, and
  Avanto marauder, recalibrate their sprite anchors/scales, and refresh renderer
  tests so battlefield placement matches the premium art.

- Sync Saunoja overlay icons with animated render coordinates so attendant
  badges glide alongside their battlefield units, threading the callback through
  the draw pipeline and extending Vitest coverage for both the renderer and
  roster synchronization.

- Keep NG+ roster unlock spawn limits from dropping below the base sauna tier
  capacity so fresh profiles can queue three attendants while higher unlocks
  continue to respect the active tier ceiling.

- Publish an MIT LICENSE file, align package metadata with the SPDX identifier,
  and document the licensing update for downstream consumers.

- Swap combat SFX palette for the calming Birch Mallet Chimes, Cedar Breath
  Clusters, and Aurora Steam Pads patches with rotating procedural variants,
  refreshed metadata, and updated licensing notes.

- Reinforce combat audio with per-cue polyphony caps, weighted SFX debounce
  windows, SISU-triggered music ducking, and Vitest coverage for the limiter and
  ducking safeguards to keep repeated cues from overwhelming the mix.

- Introduce a dedicated Web Audio mixer with persisted master/music/SFX buses,
  route ambience loops and combat cues through the shared gains, ship a polished
  in-game mixer overlay with live sliders and ambience toggles, and cover the
  mixer persistence and routing with new Vitest suites.

- Rebuild the command console combat log with structured event payloads, polished
  filter chips with persisted preferences, spawn aggregation, and Vitest
  coverage for both the log store and UI filter interactions.

- Introduce a bottom-aligned React/Tailwind action bar that anchors to the HUD
  grid, hosts Sisu Burst, Torille!, Build, Sound, and Pause controls with
  hotkeys plus resource-aware shake/pulse feedback, trims the legacy top bar to
  resource/time/enemy ramp badges, and threads a real pause toggle through the
  game loop.

- Sync the published docs mirror with the refreshed HUD build so the hashed
  Vite bundles and embedded build badge match the current commit.

- Adopt Tailwind CSS for the classic HUD by wiring the Vite plugin, publishing
  shared spacing, radius, shadow, and z-index tokens, migrating the stash badge,
  loot toast stack, and error overlay to utility classes, and refreshing the
  published docs mirror after the rebuild.

- Rebuild the GitHub Pages mirror from the latest production build so the
  hashed Vite bundles and published HTML reflect the refreshed deployment.

- Launch a persistent event scheduler that survives reloads, powers premium
  animated event cards in the command console, dispatches choice outcomes
  through the event bus, and lands Vitest coverage for persistence plus
  single-resolution guarantees.

- Extend sauna settings persistence with an experimental HUD flag, expose the
  toggle in the quartermaster drawer with polished controls, and branch the main
  bootstrap to launch a React/Tailwind placeholder when the flag is enabled.

- Overhaul the policy system with a shared registry, premium HUD cards that surface
  prerequisites, typed events, declarative effect wiring, and Vitest coverage for
  both successful enactments and rejection flows.

- Nest the loot toast stack inside the HUD action column, refresh its
  glassmorphism treatment for responsive layouts, and keep loot notices from
  covering the command console across desktop and mobile viewports.

- Elevate the stash drawer layering so it sits above the command console, gating
  pointer interactivity to the open state and keeping the right rail fully
  covered on desktop and mobile layouts.

- Enforce sauna tier roster ceilings during player spawns with heat-aware queueing,
  auto-advancing NG+ tier unlocks, and expanded coverage for tier transitions and
  blocked reinforcements.


- Introduce a curated sauna tier registry with persistent selections, premium
  badge art, unlock progress cues, and tier-aware roster caps, backed by new
  serialization and HUD DOM regression tests.


- Wire the CI workflow to run `npm test` after builds so the docs mirror guard
  executes on every push, regenerate `docs/` with the current bundle commit, and
  document the enforced check for contributors.


- Correct the active roster counter to track only living attendants, allowing
  expanded caps to spawn multiple reinforcements in a tick, and backstop the
  behaviour with updated Vitest coverage for the game loop and economy.


- Upgrade battlefield motion with dedicated render coordinates, eased 200 ms
  tweens, premium motion trails, and Vitest coverage validating animator and
  combat manager interpolation so unit movement feels polished while combat
  logic stays deterministic.

- Introduce Saunoja leveling with kill and objective XP payouts, stat growth,
  and persistence; refresh the roster HUD and command console with level
  badges plus progress rings, and lock the experience pipeline down with new
  regression tests.

- Expose NG+ and policy-friendly enemy ramp knobs, thread the modifiers into
  the spawner and HUD telemetry, persist structured enemy scaling summaries for
  post-run analysis, and document the new configuration hooks alongside fresh
  integration coverage for cadence, calm periods, and ramp strength tuning.

- Refresh the inventory stash badge with an inline SVG bag icon, centered
  styling, and updated palette treatments for a crisper HUD affordance.

- Ensure the HUD atom styles ship with every entry point by importing
  `ui/style/atoms.css` in the main bootstrap, mirroring the refreshed bundle to
  `docs/`, and verifying the stash badge renders its icon in production builds.

- Introduce a combat audio loudness workflow by adding a reusable WAV analysis
  utility, a `vite-node` QA script with auto-normalisation support, runtime
  metadata for cue gain, a Vitest regression that decodes each payload, and
  contributor docs covering the target LUFS and verification steps.

- Keep the stash overlay interactive even when focus operations throw by
  toggling the inventory panel class before focusing, guarding the panel focus
  helper with a fallback, and covering the regression with Vitest DOM tests.
- Add a sauna integrity HUD that tracks structure health with an animated
- Add a sauna integrity HUD that tracks structure health with an animated
  glassmorphism bar, reacts to combat events with reduced-motion aware impact
  flashes plus destruction shockwaves, and ships with Vitest coverage for the
  new damage and defeat transitions.

- Restore the inventory overlay's pointer interactivity only while the stash
  panel is open so its controls respond crisply without blocking gameplay when
  closed.

- Script a new end-screen epilogue for sauna destruction so defeat runs narrate
  the collapse with bespoke copy and polished UI coverage.

- Refresh the soldier and archer unit art with high-fidelity 128×128 SVGs,
  recalibrated sprite metadata, and placement tests so their battlefield
  silhouettes match the marauder's polish.

- Track sauna structural health in objectives, piping combat-driven
  `saunaDestroyed` defeat events through the tracker and combat manager so runs
  end immediately when enemies raze the structure, with progress summaries now
  reporting sauna durability.
- Prevent Saunoja overlays from double-rendering player combatants by omitting
  player-faction units from battlefield draw passes whenever attendants are
  projected on top of the map.
- Preserve enemy visibility when Saunoja overlays hide player sprites by
  routing friendly vision sources through the renderer and covering the
  regression with a focused Vitest battlefield draw test.
- Extend the sauna's aura as a vision source so overlapping enemies stay
  visible even without active scouts, wiring the renderer through the game
  draw loop and locking the behaviour down with a Vitest regression.

- Overhaul enemy scaling with configurable difficulty curves, ramp-tier bundle
  unlocks, telemetry snapshots, and long-run simulations so cadence keeps
  tightening and marauders escalate in strength for balance tuning.

- Rebuild the GitHub Pages mirror from commit ef38287 so the hashed Vite
  bundle, published HTML, and build badge all advertise the latest deploy.

- Rebuild HUD controllers during `setupGame` so repeated `destroy()` + `init()`
  cycles refresh the top bar, inventory badge, and command console without
  duplicating DOM nodes or leaking listeners, covering the flow with a Vitest
  lifecycle test.
- Fix Sisu Burst expiration to roll back only its attack, movement, and barrier
  bonuses while preserving other buffs applied mid-burst and notifying stat
  listeners when the surge fades.

- Fix combat resolution so `remainingShield` includes both base and keyword
  barriers, and extend the resolve tests to cover leftover keyword stacks after
  a hit.

- Restrain fog-of-war reveals from re-triggering camera auto-framing after the
  opening reveal by adding an `autoFrame` toggle to `HexMap.revealAround` and
  opting recurring gameplay calls out so manual camera adjustments stay intact.

- Teach the balance simulator to resolve its CSV output inside the active OS
  temp directory instead of hard-coding `/tmp`, and log the resolved path so
  contributors can spot the destination.
- Migrate SISU burst APIs into `src/sisu/burst.ts`, retarget the game, renderer,
  and HUD imports, and remove the legacy `src/sim/sisu.ts` implementation after
  the move.
- Rebuild the GitHub Pages mirror from commit ce40f24 so the hashed Vite
  bundle, published HTML, and build badge all advertise the latest deploy.
- Add a `verify:docs` guard that checks the docs bundle commit hash against the
  current HEAD so stale mirrors fail fast in CI and locally.
- Guard ambience preference reads behind a resilient storage helper so startup
  falls back to defaults when `localStorage` is unavailable, and cover the
  regression with a Vitest stubbed-storage test.
- Move the unit module barrel exports into `src/unit/index.ts`, refreshing
  import paths across the game and renderer to keep the public unit surface
  stable while aligning with directory conventions.
- Pace unit beer upkeep so the economy only deducts reserves every five
  seconds, matching the new simulation cadence and communicating the change to
  players.

- p resolution with new Vitest assertions.

- Surface sauna beer debt in the HUD by letting negative totals render, tagging
  the resource badge for debt styling, enriching the aria-label messaging, and
  covering the regression with a Vitest DOM test.
- Polish battlefield unit rendering by cataloguing sprite metadata in
  `src/render/units/sprite_map.ts`, introducing snapped placement helpers and
  zoom utilities, wiring the renderer and Saunoja portraits through them, and
  covering the anchor math with new Vitest suites across zoom levels.
- Introduce a dedicated equipment system that maps item slots and stat
  modifiers through `src/items/`, threads equip/unequip guards into
  `src/game.ts`, refreshes roster storage plus calculations, polishes the
  roster panel UI with per-slot controls, and covers the flow with Vitest
  suites.
- Rebuild the inventory HUD with a responsive stash panel suite in
  `src/ui/stash/`, derived selectors from `src/state/inventory.ts`, expanded
  `InventoryState` transfer/equip events, comparison-driven quick actions,
  polished CSS modules, and Vitest coverage for selectors and the panel
  behaviour.
- Rebuild the GitHub Pages mirror from commit 8f618f4 so the hashed Vite
  bundle, published HTML, and build badge all advertise the latest deploy.
- Introduce a guided HUD tutorial with spotlight tooltips, keyboard navigation,
  and a persistent skip flag, wire it into bootstrap, and document the
  onboarding flow for contributors.


- Document the `docs/` mirror refresh workflow in the README deployment section,
  highlighting the `npm run build` + sync step and cross-linking to the
  contributing notes about the custom domain records.
- Encapsulate NG+ progression in `src/progression/ngplus.ts`, persist run seeds,
  levels, and unlock slots through `GameState`, wire the modifiers into economy
  upkeep, reinforcement slots, enemy aggression, and elite loot odds, and cover
  the new math with focused Vitest suites plus README documentation.
- Add a progression tracker in `src/progression/objectives.ts` to monitor strongholds,
  roster wipes, and upkeep debt, surface a glassmorphism NG+ end screen via
  `src/ui/overlays/EndScreen.tsx`, escalate enemy spawn cadence each prestige, and
  document the refreshed loop.
- Launch a battlefield feedback suite that emits glassy damage/heal floaters,
  eases fatal fades, and jostles the canvas on major hits via
  `src/ui/fx/Floater.tsx`, `src/render/unit_fx.ts`, and updated `game.ts`
  wiring, all while honoring reduced-motion preferences and documenting the
  new overlays
- Layer a Web Audio sauna-and-forest ambience loop with seamless crossfades,
  surface a top-bar ambience toggle and volume slider that persist
  `audio_enabled`, sync with the master mute, honor reduced-motion
  preferences, and document the new controls
- Introduce an `src/audio` suite with registry-driven SFX playback, hook combat
  hits, kills, and SISU bursts into the event bus so polished cues fire while
  honoring the shared mute toggle, and document the procedurally generated WAV
  payloads plus licensing for contributors
- Halt the main animation loop during teardown by tracking the active frame ID,
  cancelling it in `cleanup()`, guarding the callback against post-shutdown
  ticks, and covering the lifecycle with a Vitest regression so repeated
  restarts stay polished and leak-free
- Centralize terrain palette tokens into `src/render/palette.ts`, introduce
  zoom-aware outline helpers, render fog-of-war through cached Perlin masks
  with multi-stop gradients, and refresh the README feature callouts to
  document the upgraded battlefield sheen
- Remove the unused `src/counter.ts` helper now that the counter demo has
  shipped elsewhere, keeping the Vite starter remnants out of the bundle
- Remove the unused `src/typescript.svg` asset so no leftover Vite starter
  icons ship with the build
- Remove hashed bundles from `assets/`, add ignore rules to keep future Vite
  outputs confined to `docs/`, and rebuild to verify only the published mirror
  receives generated files
- Compute camera-visible chunk ranges to populate tiles on reveal, move terrain
  drawing into an event-driven chunk cache that reuses offscreen canvases, wire
  the renderer through the new utilities so terrain, fog, and building updates
  invalidate the right chunks, and cover the flow with chunk invalidation tests
- Smooth battlefield workload spikes by rotating unit updates through a
  round-robin scheduler, reuse cached paths with TTL-aware invalidation when
  obstacles remain unchanged, and document the optimization with fresh tests
  to keep combat responsive under heavy unit counts
- Wire a `npm run simulate` balance harness through `vite-node`, seed 20 deterministic
  maps for 150 ticks, export beer/upkeep/roster/death snapshots to `/tmp/balance.csv`,
  and document the workflow for contributors
- Add a post-build CI gate that runs the `check:demo` script so pull requests
  surface broken live demo links or titles while preserving offline-friendly
  warnings
- Refactor bootstrap wiring into dedicated input, HUD, and loader modules so the main entrypoint stays a light orchestrator with reusable UI hooks
- Extract polished roster storage and HUD modules, relocate asset configuration,
  and add smoke tests so serialization and summary UI updates remain stable
- Guard `safeLoadJSON` against missing `localStorage` implementations and cover
  the fallback with tests so storage-less environments no longer throw during
  asset loading helpers
- Add a disposable sauna command console setup that unregisters media-query and
  event bus listeners while removing the HUD panel during cleanup so repeated
  game initializations no longer leak toggles or listeners
- Expose a disposable controller from the HUD topbar so cleanup routines remove
  SISU burst and resource listeners before rebuilding the UI, preventing
  duplicated overlays during restarts
- Note in issue #245 that the `src/unit.ts` barrel must migrate to `src/unit/index.ts`
  (or be removed) and its consumers updated before adding the new `src/unit/`
  directory so the refactor avoids path collisions
- Amend issue #253 to migrate every SISU import (for example, `useSisuBurst` in
  `src/game.ts`) from `src/sim/sisu.ts` to the new `src/sisu/burst.ts` module and
  delete the legacy `src/sim/sisu.ts` once all callers move over so no orphaned
  implementation remains after the refactor
- Expand TypeScript and Vitest globs to cover a dedicated `tests/` tree so future
  issue tasks can land spec files outside `src/` without compiler friction
- Introduce faction loot tables with rarity-weighted rolls, stash new drops in a
  persistent inventory that auto-equips selected attendants when possible,
  surface polished HUD toasts and a quartermaster panel for stash management,
  and cover loot generation plus inventory persistence with Vitest suites
- Amplify SISU Burst with +50% attack, a one-charge shield, and temporary
  immortality tracked through the modifier runtime, emit polished HUD status
  messaging, and cover the surge with regression tests to ensure buffs expire
  on schedule
- Upgrade the command console roster to render shared Saunoja stats, live loadout
  icons, and modifier timers with polished styling, refresh the panel on
  inventory and modifier events, and cover the new HUD with Vitest DOM tests
- Track sauna heat with a dedicated tracker, drive the economy tick to drain
  upkeep and trigger heat-gated player spawns through a shared helper, and
  cover the flow with upkeep and reinforcement tests
- Catalog faction spawn bundles in JSON, expose weighted selection helpers, and
  drive enemy wave spawns through the bundle system with cadence and identity
  tests
- Introduce a shared combat resolver that applies the max(1, atk - def) formula,
  tracks shield absorption, fires keyword hooks for both sides, and routes
  modifier callbacks so Saunoja and battlefield units share consistent
  damage/kill events
- Return combat resolutions from battlefield attacks so BattleManager can react
  to lethal blows, and ensure zero-damage keyword kills still mark units dead
  while emitting the polished death events
- Add a modifier runtime that tracks timed effects, routes hook triggers, emits
  lifecycle events, and exposes helper APIs plus tests so timed buffs expire
  cleanly during the polished game loop
- Introduce a shared unit stat model with dedicated types, leveling curves, and
  calculators, replace archetype subclasses with data-driven definitions, route
  factories through the new adapters, and verify deterministic progression
  across soldiers, archers, and marauders
- Preserve stored Saunoja personas when reattaching to new sessions so reloads
  keep their earned traits, upkeep, and experience intact
- Expand the cached hex terrain canvas whenever exploration pushes map bounds
  beyond the last render rectangle so fog clearing immediately reveals freshly
  rendered tiles
- Reset the command console roster renderer whenever the panel rebuilds so the
  Saunoja list repopulates after DOM swaps, and lock the behavior with a
  regression test that rebuilds the UI shell
- Decouple frontier raiders into a dedicated edge spawner that honors the 30-unit
  cap while sauna heat now summons only allied reinforcements with escalating
  thresholds
- Refine battle log narration to greet arriving Saunojas by their roster names
  while skipping rival spawn callouts for a cleaner feed
- Collapse the sauna command console by default on sub-960px viewports,
  surface a HUD toggle, and slide the panel off-canvas so the map stays
  interactive on mobile
- Remember the sauna command console log between sessions with polished storage so the right panel rehydrates prior narration on reload
- Persist applied policy upgrades across saves, replaying their effects on load so eco beer production and temperance night shifts stay active after reloading
- Pace battle movement with per-unit cooldowns so units only step once every
  five seconds, aligning pathfinding, stats, and tests with the slower cadence
- Offset auto-framing calculations to subtract the right HUD occlusion, keeping
  newly revealed tiles centered within the unobscured canvas when the command
  console is open
- Elevate the right panel into a sauna command console with a dedicated roster
  tab that highlights attendant status, live health bars, polished trait
  summaries, and direct selection alongside the policies, events, and log panes
- Let unattended ticks send idle scouts toward the nearest fogged hex, caching
  partial paths yet clearing them once exploration goals are reached so units
  keep uncovering the battlefield without drifting aimlessly
- Generate flavorful Saunoja names when attendants join the roster so every HUD
  entry reads as a distinct warrior rather than a generic placeholder
- March enemy spawns along the fog frontier so marauders emerge just beyond
  revealed territory and keep battles focused on the explored sauna perimeter
- Generate hex tiles lazily upon reveal so the battlefield only materializes
  around explored territory and active frontiers
- Cull hex tile terrain and fog rendering to the active camera viewport so
  each frame iterates only the polished, on-screen hexes
- Keep rival armies cloaked until allied scouts enter their three-hex vision
  radius so fog-of-war respects live battlefield awareness and polished pacing
- Upgrade unit pathfinding to an A*-driven, cached system and stagger battle
  processing each tick so movement stays responsive even with crowded hexes
- Cache the static hex terrain layer on an offscreen canvas, refreshing it only
  when tiles mutate so the renderer blits a polished base map each frame while
  drawing fog, highlights, and units as overlays
- Chunk the cached terrain into 16-hex canvases, redrawing only newly revealed
  sections before compositing them onto the polished base map each frame
- Persist the latest game state and Saunoja roster during cleanup before
  detaching event hooks so storage restrictions cannot drop late-session
  progress
- Cap battlefield marauders at thirty concurrent enemies, route their arrivals
  through a dedicated edge spawner, and let sauna heat summon only allied troops
  with escalating thresholds so reinforcements stay balanced and readable
- Attach sprite identifiers to every unit instance and thread them through
  factories so the renderer can resolve polished SVG art without fallbacks
- Introduce SISU as a persistent resource, award it for battlefield victories, and
  surface polished HUD controls for the new burst and Torille! abilities that
  spend the grit to empower or regroup allied units
- Introduce randomized Saunoja trait rolls, daily beer upkeep drain, and a roster
  card readout so attendants surface their quirks and maintenance costs at a glance
- Let BattleManager nudge stalled units into adjacent free hexes when pathfinding
  cannot advance them yet keeps targets out of range
- Sync fog-of-war reveals with each combat tick by updating player vision and
  limiting enemy scouting before the renderer draws the battlefield
- Guarantee the battlefield opens with a steadfast sauna guard by auto-spawning a
  player soldier when no active attendants remain, preventing targetless combat
- Channel sauna heat into rallying allied soldiers, surface player-facing spawn
  thresholds, and reuse the HUD countdown for the friendly reinforcements
- Retitle the Saunakunnia badge and narration copy to drop the honor suffix while
  keeping accessibility labels polished and concise
- Shorten the Saunakunnia policy cost label so the right panel references the
  prestige track without the redundant "Honors" suffix
- Ship the Saunoja roster crest within `docs/assets/ui/` so the published site
  serves the polished icon bundle without 404 regressions
- Detect restored save files before granting starting resource windfalls so reloads resume progress without duplicate rewards
- Mirror the Saunoja roster crest into `public/assets/ui/` so the HUD loads the
  polished icon without 404 warnings
- Regenerate the GitHub Pages bundle so Steam Diplomats boost sauna beer
  generation instead of slipping passive Saunakunnia into the hosted build
- Extend Saunoja attendants with trait, upkeep, and experience tracking while
  normalizing stored data and persisting the new fields across sessions
- Replace the Saunoja roster badge with a dedicated warrior crest and preload
  the SVG so the HUD reflects the new insignia instantly
- Redirect policy investments to Saunakunnia honors, refresh Steam Diplomat
  rewards, and remove passive Saunakunnia trickles so prestige is only earned
  through deliberate play
- Sync stored Saunoja roster coordinates with live friendly unit movement so HUD
  overlays track attendants as they reposition across the battlefield
- Retire the sauna aura's passive Saunakunnia trickle so idling near the steam no
  longer grants honor automatically
- Replace the sauna spawn timer with heat-driven thresholds that escalate after
  each Avanto Marauder emerges from the steam
- Regenerate the production asset mirrors with the sauna beer build so hashed
  bundles, HUD styling, and SVG art reference the updated resource palette
- Ensure sauna-spawned Avanto Marauders join the enemy faction so they march on
  player attendants without hesitation
- Rebrand the Raider unit into the Avanto Marauder with refreshed stats exports,
  spawn identifiers, sauna simulation logs, and sprite mappings
- Deploy Avanto Marauders from the enemy sauna so they leave the spa and
  challenge the player's attendants
- Hide inactive right-panel sections by honoring the `[hidden]` attribute so
  tab switches only render the active pane
- Polish sauna beer HUD terminology with bottle provisioning logs, refined badge
  narration, and updated policy copy
- Rebuild the HUD roster widget with a Saunoja battalion counter, live unit
  lifecycle updates, refreshed sauna styling, and updated tests
- Rebrand the HUD gold economy into sauna beer with new resource enums,
  UI strings, polished bottle iconography, and refreshed tests
- Focus the event log on sauna-flavored narratives by muting resource gain spam,
  echoing right-panel events, and celebrating unit arrivals and farewells
- Replace every terrain, building, and unit sprite with high-fidelity SVG art
  tailored to the Autobattles4xFinsauna palette and HUD glow treatments
- Drive the BattleManager each fixed tick, funnel spawned player/enemy units
  into the shared roster, and refresh the loop so pathfinding and combat resolve
  automatically during play
- Introduce the Saunakunnia prestige track with dedicated HUD formatting, sauna aura
  and victory generation hooks, policy costs, and refreshed log copy
- Regenerate the GitHub Pages `docs/` mirror from the current production build
  so the custom domain serves the polished SPA entry point and fallback
- Update CI asset verification to expect root-relative `/assets/` URLs and confirm hashed bundles exist before publishing
- Paint a pulsing sauna aura overlay with a countdown badge and seat the sauna
  controls beneath the left HUD actions for aligned interaction
- Normalize icon loader paths against `import.meta.env.BASE_URL` so nested
  deployments fetch HUD imagery without 404s
- Layer polished stroke patterns onto every terrain hex and dim fog-of-war tiles
  to 40% opacity for clearer, more atmospheric map readability
- Wait for the DOM to finish parsing before bootstrapping the canvas so the
  artobest.com deployment reliably mounts the game shell on every visit
- Mount the sauna toggle and dropdown directly to the polished top bar so the
  controls align with other HUD actions
- Refresh README and contributor documentation to describe the current HUD
  feature set and reiterate the artobest.com GitHub Pages deployment
- Update the custom domain configuration and documentation to serve the live
  build from https://artobest.com/ after the DNS cutover
- Confirm Vite's root-level base path configuration and regenerate the
  production build to deliver `/assets/`-prefixed bundles for the GitHub Pages
  workflow
- Point the documented live demo links and npm `homepage` metadata to
  https://artobest.com/ so references match the production site
- Relocate `CNAME` from `docs/` to `public/` so production builds retain the
  custom domain via Vite's static asset pipeline
- Set Vite `base` to `/` so production builds resolve polished assets from the
  site root without relying on a subdirectory deployment
- Recompose the HUD layout so the build menu and sauna controls live beside a
  fixed-width right panel, eliminating overlap and polishing the top-row
  alignment
- Add development-only Saunoja diagnostics that confirm storage seeding and log
  restored attendant coordinates after loading
- Simplify GitHub Pages deployment by publishing the raw `dist/` output with the
  official Pages actions, removing the repository-managed `docs/` mirror, and
  introducing a polished SPA-friendly 404 fallback in `public/404.html`
- Resolve the current git commit via `git rev-parse --short HEAD`, expose it as
  a shared `__COMMIT__` define, and use it for build-aware tooling and tests
- Refresh the HUD build badge with a glowing commit chip that surfaces the
  resolved hash (or a dev indicator) alongside improved accessibility metadata
- Regenerate GitHub Pages artifacts by running the latest production build,
  syncing hashed bundles into `docs/`, duplicating the SPA fallback, and
  reaffirming the `.nojekyll` guard file
- Introduce a unified resource bootstrapper that surfaces a polished HUD loader,
  aggregates asset warnings, and presents graceful recovery banners when
  initialization fails
- Copy production build output to `docs/` via an `npm postbuild` script that
  mirrors GitHub Pages fallbacks using standard shell utilities
- Stretch the canvas container to the full viewport, adopt dynamic viewport
  sizing, disable default touch gestures, and enforce 44px minimum hit targets
  for buttons and shared `.btn` styles
- Extend the viewport meta tag for full-bleed mobile layouts and surface the
  short git commit hash in a polished HUD footer
- Copy `docs/index.html` to `docs/404.html` during the build step and remove the
  legacy root-level `404.html`
- Sync GitHub Pages output directly from `dist/`, generating a SPA-friendly
  `404.html` and removing legacy root-level bundles
- Treat the live demo availability check as a warning when outbound network
  access is blocked so offline CI runs can succeed
- Track Saunoja damage timestamps and render a clipped radial hit flash when a
  unit is struck for more immediate feedback
- Resolve Saunoja icon path against the configured Vite base URL so attendants
  render correctly when the game is served from a subdirectory
- Convert canvas clicks to world-space selection toggles that persist Saunoja
  highlights, clear selection on empty hexes, and redraw the scene only when the
  active Saunoja set changes
- Persist Saunoja attendants across sessions via localStorage, spawn an initial
  guide when none exist, and pipe their selection-aware rendering through the
  main canvas renderer
- Render Saunoja units with a dedicated canvas helper that preloads the SVG
  icon, applies warm tint and highlight overlays, and layers steam and HP bars
  within clipped hex silhouettes
- Introduce Saunoja data helpers, sauna combat damage utilities, and polished
  canvas rendering helpers for HP, selection, and steam effects
- Add a polished monochrome Saunoja unit icon to `public/assets/units`
- Export shared hex rendering helpers (radius constant, `axialToPixel`, and
  a flat-topped `pathHex` canvas utility) via `src/hex/index.ts`
- Auto-initialize the game entry point outside of Vitest by invoking `init()`
  on module load so the map and resource bar render immediately
- Add a dedicated build step that emits `main.js` and `assets/game.css` at the
  repository root, refresh production HTML references, and clean up legacy
  hashed bundle artifacts
- Render hex tiles using a palette-driven gradient fill, cached SVG terrain icons,
  and highlight styling shared with the `.tile-highlight` class
- Introduce a glassmorphism-inspired HUD styling system with shared color tokens,
  tooltip affordances, and tile highlight treatments
- Establish a `main.ts` rendering entry point that drives canvas resizing,
  camera transforms, mouse wheel zoom, and touch gestures exposed via `index.html`
- Replace the root HTML shell with the new HUD layout, dedicated stylesheet, and SVG-powered icons
- Add high-contrast tile and UI SVG icon sets, integrate them into the top bar/resource display, and register the new asset paths in the loader
- Regenerate production bundle and update `index.html` to reference the latest hashed assets
- Safeguard unit rendering by bracketing canvas state changes with `save()`/`restore()`
- Move hex map rendering into a dedicated `HexMapRenderer` to separate presentation from tile management
- Share hex dimension calculations through a reusable helper used by map and unit rendering
- Refactor game initialization and rendering helpers into dedicated `ui` and `render` modules
- Include `404.html` in `docs/` and refresh build output
- Set Vite `base` to `/autobattles4xfinsauna/` and regenerate `docs/` build output
- Set Vite `base` to `/` for root-based asset paths
- Regenerate docs with latest build output and hashed assets
- Import sprite URLs directly and drop `asset()` helper
- Include custom 404 page for GitHub Pages
- Fail Pages build when bare `assets/` URLs are detected in `dist/index.html`
- Use relative asset paths in root index and rebuild bundles
- Set Vite `base` to `./` and rebuild docs with relative asset paths
- Provide noscript fallback linking to documentation when JavaScript is disabled
- Serve game directly from repository root and drop `docs/` redirect
- Refresh documentation with latest build output
- Clear corrupted game state from localStorage and warn when load fails
- Load game state via `safeLoadJSON` and ignore unknown building types
- Filter out invalid building types when restoring building counts
- Rebuild docs with relative asset paths so GitHub Pages loads CSS and JS correctly
- Set HTML title to Autobattles4xFinsauna
- Add `.nojekyll` to bypass Jekyll on GitHub Pages
- Resolve sprite paths using `import.meta.env.BASE_URL` so builds work from repository subdirectory
- Restore `.nojekyll` automatically after production builds
- Build outputs to `dist/` and workflow publishes to `docs/`
- Add workflow to build and publish `docs/` on pushes to `main`
- Set explicit Vite base path for GitHub Pages
- Fix Vite base path to always `/autobattles4xfinsauna/`
- Add `verify-pages` CI workflow to validate Pages builds
- Publish `dist/` to `docs/` only after verification succeeds
- Remove legacy Pages deployment workflow
- Redirect project root to `docs/` so GitHub Pages serves the game
- Improve mobile scaling by resizing canvas to viewport and device pixel ratio
- Improve high-DPI rendering by scaling canvas to `devicePixelRatio`
- Add responsive layout and media queries for mobile UI components
- Add `getMaxHealth` method to `Unit` and use it in game rendering
- Gracefully fall back when Web Audio API is unavailable and resume audio on first interaction
- Display a styled error overlay when asset loading fails
- Defer game initialization until DOMContentLoaded via exported `init()`
- Add workflow to deploy docs from `dist/` on pushes to `main`
- Switch deployment workflow to Node.js 18
- Introduce a five-region HUD grid scaffold for the experimental UI v2, teach
  `ensureHudLayout` to emit explicit top/left/content/right/bottom anchors, move
  the v2 bootstrapper into the centered content well, and apply Tailwind-style
  grid utilities so the overlay honors safe margins from 1280×720 through
  1920×1080.
- Replace the Saunoja attendant icon with a high-fidelity, non-binary SVG,
  retune the overlay clip/scale/tint pipeline so the refreshed artwork renders
  cleanly across zoom levels, extend the renderer tests for the new budgets,
  and confirm the asset loads through the build pipeline.<|MERGE_RESOLUTION|>--- conflicted
+++ resolved
@@ -2,14 +2,6 @@
 
 ## Unreleased
 
-<<<<<<< HEAD
-- Retint the HUD loot toast stack with darker surface gradients, explicit
-  accent-driven text colors, and shared border tokens so sauna theme notices
-  stay legible across loot, info, and warn variants.
-=======
-- Sync the artocoin crest into the published UI bundle so preload checks and
-  the GitHub Pages mirror both serve the refreshed iconography.
->>>>>>> d17735b1
 
 
 - Refresh the GitHub Pages mirror in `docs/` so the published build references
