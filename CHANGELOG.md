# Changelog

## Unreleased

<<<<<<< HEAD
- Stage persistent stronghold boss encounters with dedicated archetypes, map
  clearing on defeat, encounter persistence, and Vitest coverage for XP rewards
  plus the new boss flag plumbing.
=======
- Realign the Battle Rhythm doctrine with design notes by removing the unintended
  global damage boost from its modifiers and refreshing combat regression tests.
>>>>>>> b938bdef

- Launch the Hypersteam Levy Ultimatum, a prestige-gated double-edged economy
  boost that drenches breweries in bonus Sauna Beer while enemy aggression,
  cadence, and strength ratchet upward for commanders bold enough to toggle it.

- Introduce the Glacial Gambit precision doctrine with extended range, stacked
  hit bonuses, brittle defensive penalties, fresh combat regression coverage,
  and updated policy briefings for the frost-marksmanship branch.

- Introduced the Steam Debt Protocol economic edict, a toggleable bond surge that
  layers luxe passive Sauna Beer production while spiking enemy aggression and
  cadence with reversible scaling hooks and a heavier upkeep multiplier.

- Introduce the Saunojas' Rage berserker doctrine with double damage, a tuned 50%
  hit cap, upkeep surcharges, fresh Vitest regression coverage, and refreshed
  policy docs describing the full combat doctrine ladder.

- Rally enemy reinforcements from surviving strongholds, spawning squads on or
  adjacent to active bastions before falling back to edge entries, and cover the
  new routing with integration tests.

- Cloak newly seeded enemy strongholds in fog unless prior saves revealed them,
  keeping fresh campaigns mysterious and covering the regression with
  progression tests.


- Add a crest-inspired close control to the command console roster view, polish
  the HUD styling for the new button across breakpoints, and cover the
  interaction with integration tests that verify the roster overlay collapses
  through the bridge wiring.

- Retire the HUD roster toggle button in favor of direct command console wiring,
  removing the unused asset and styles while updating tests and docs to reflect
  the streamlined roster flow.
- Detect stale GitHub Pages caches at runtime, fetch the live bundle commit,
  trigger a one-time cache-busting reload so the published site always boots the
  newest build without manual hard refreshes, and resolve the runtime bundle
  probe against the GitHub Pages base path so repo-scoped assets stay reachable.
- Track unlocked loot rarity tiers in progression storage, filter loot rolls to
  respect the unlocked list, cover the regression with Vitest, and refresh the
  Steamforge Atelier copy to call out rarer cache unlocks.
- Persist loot-drop upgrades with additive modifiers, gate loot rolls behind the
  progression-driven drop chance, update the loot roller to accept explicit
  roll counts, and cover the new progression module plus RNG gating with
  focused Vitest cases.
- Surface an enemy scaling telemetry console with a glassmorphic panel, lazy-loaded summaries, HUD navigation badge, and Vitest
  coverage for empty and malformed storage scenarios.
- Detect custom domain deployments during GitHub Pages builds and set
  `PUBLIC_BASE_PATH=/` so published bundles use root-relative asset URLs while
  preserving the repository-prefixed fallback for GitHub-hosted sites.
- Preserve relative `PUBLIC_BASE_PATH` values, derive a GitHub Pages fallback
  from `GITHUB_REPOSITORY` when no base override is provided, document the
  environment requirements, and extend the asset loader tests to cover the
  repo-prefixed paths.
- Configure the GitHub Pages build to inject `PUBLIC_BASE_PATH` so Vite emits
  repo-prefixed asset URLs and unit portraits load reliably from the published
  GitHub Pages site.
- Keep the command console toggle visible on desktop layouts, honor collapse
  requests across wide viewports, and add HUD lifecycle coverage for the toggle
  interactions.
- Remove the deprecated `saunoja.svg` unit art from app, public, and docs
  bundles so art contributors know the vector variant is retired.
- Remove the redundant artocoin badge assets from app, public, and docs
  bundles so the build no longer ships the unused SVG variant.
- Default the command console to launch collapsed on narrow layouts, opening the
  right panel only when HUD navigation interactions request a view, and extend
  navigation coverage for the gated reveal.
- Add roving tabindex and arrow-key semantics to the HUD navigation toolbar so
  keyboard users can cycle roster, policy, and event views with focus staying in
  sync with the active badge.
- Replace the left-side HUD navigation card with a compact top-left toolbar,
  wire in new roster/policy/event crest badges, refresh styling to match the
  inventory treatment, and update HUD navigation tests for the icon toggles.
- Capture the previous artocoin balance before clearing storage, emit the reset
  notification so cached listeners update immediately, and cover the regression
  with a focused progression test.
- Normalize roster counts in the objective tracker so NaN values fall back to
  zero, keep progress metrics clamped to non-negative integers, and cover the
  roster wipe defeat flow when the roster feed misbehaves.
- Factor the HUD time and enemy ramp listeners into `game/signals/hud.ts`,
  update `game.ts` cleanup to dispose the observable helpers, and add Vitest
  coverage for subscription and disposal semantics.
- Extract roster synchronization helpers into `game/roster/rosterSync.ts`, update
  `game.ts` to delegate to the service, and cover persona creation plus stat
  syncing with focused Vitest cases.

- Introduce a `GameController` coordinator that wraps game setup, draw, canvas
  input, start, and cleanup flows, move the map/battlefield initialization into
  the controller with injectable dependencies for testing, update `game.ts` to
  delegate through the new orchestrator, and add focused Vitest coverage for the
  setup/start/cleanup lifecycle.

- Bridge the roster HUD toggle, right panel, and inventory UI to a shared
  `openRosterView`/`closeRosterView` API so the roster button opens the command
  console, inventory toggles collapse it, and tests cover the polished
  management flow.
- Add a polished roster crest toggle to the HUD cluster, hiding the roster
  bottom tabs by default, wiring the `sauna-roster:*` events through the new
  overlay state, and refreshing tests plus styling so the command dock stays
  trim until the roster is invoked.


- Resolve the Vite deployment base from environment configuration so root-hosted
  builds default to `/` while GitHub Pages paths remain opt-in.

- Align the Vite base path with the GitHub Pages mount so portrait assets load
  from `/autobattles4xfinsauna/` in production while keeping local development
  rooted at `/`.

- Resolve the unit portrait loader to Vite-managed URLs so hashed Saunoja and
  orc PNGs load without 404s in the runtime.

- Normalize asset loader URLs against the configured base path so hashed
  portraits resolve on nested deployments, and cover the helper with targeted
  tests.

- Point the unit sprite loader at the published PNG filenames and align the
  docs assets so the static site reliably loads every polished Saunoja and orc
  portrait.

- Detach the combat log from the events tab into a fixed console footer with a
  collapsible header, persist the collapse preference, and refresh styling plus
  HUD tests for the compact UX.

- Restore the HUD overlay grid so the base and region classes persist across
  variant switches, keeping roster and icon panels visible after toggling the
  right-side collapse.

- Replace the right-panel tab strip with a left-side HUD navigation card that
  drives roster, policy, and event views, reparent the policy console into the
  command sheet, and refresh styles plus tests for the streamlined layout.

- Extract the roster orchestrator into `game/orchestrators/roster.ts`, wire it
  through the runtime dependency hooks, update HUD and test imports, and cover
  roster entry sorting plus summary selection with focused Vitest cases.

- Rehydrate Saunoja attachments after loading roster storage so experience,
  coordinates, and baselines persist across saves, extend the affected Vitest
  cases with longer async windows, and update the animation loop test to track
  the runtime game loop callback directly.

- Extract the game runtime bootstrap into `game/runtime/index.ts`, re-export the
  lazy singleton API from `game.ts`, and add coverage to confirm the runtime is
  configured on-demand through the new entry point.

- Add polished behavior toggles to the battlefield selection mini HUD so you can swap unit directives directly from the popup and keep roster state in sync.

- Split the classic HUD orchestration into runtime UI adapters so `GameRuntime`
  composes action bar, top bar, sauna overlay, inventory HUD, and right panel
  controllers from injected dependencies, keeping the
- Extract a dedicated roster runtime service that centralizes Saunoja loading,
  persistence, persona refresh, and selection state, inject the service into
  `GameRuntime`, and update the HUD plus right panel bridges to consume the new
  helpers while preserving polished selection behaviour.


- Introduce a `GameRuntime` orchestrator that centralizes canvas state, game
  loop scheduling, and HUD lifecycle management, refactoring `game.ts` and
  `main.ts` to delegate through the runtime singleton so input handlers and the
  polished ability wiring stay aligned across restarts.


- Normalize freshly spawned units so their health always matches the computed
  maximum, clone archetype stat blocks before adjustment, and cover the
  regression with focused unit and factory tests to keep reinforcements battle
  ready.


- Ensure Saunoja reinforcements spawn at 100% health by syncing unit and
  attendant HP to their boosted maximums when effective stats increase, keeping
  fresh recruits battle ready even after roster upgrades.

- Remove the experimental HUD v2 implementation, simplify game and shell
  initialization to always load the classic HUD, prune the associated settings
  persistence and toggles, and update tests plus documentation to reflect the
  classic-only experience.

- Extract sauna lifecycle wiring into `game/setup/sauna.ts`, add a reusable
  right-panel initializer, and adjust game setup to consume the new helpers with
  focused unit coverage for tier persistence, UI toggling, and spawn queue
  management.

- Guard modifier application so `onApply` failures unwind partial state, skip
  addition events, and cover the regression with a focused runtime test to keep
  gameplay modifiers cleanly indexed.

- Refactor game HUD initialization into dedicated helpers that configure
  classic and modern overlays with shared ability wiring, centralize right panel
  lifecycle management, and cover both flows with targeted unit tests to ease
  future HUD tweaks.

- Introduce combat doctrine policies that boost roster attack, defense, and hit
  reliability while raising upkeep, propagate toggle events through Saunoja
  stat recalculations, and wire combat resolution plus economy ticks to respect
  the new damage, hit chance, and upkeep modifiers with dedicated tests.

- Extend policy lifecycle handling so toggleable edicts can be disabled and
  re-enabled without repaying their costs, emit dedicated revoke events for
  listeners, persist the enabled state in saves, and refresh the HUD plus logs
  to reflect the new lifecycle hooks.

- Teach the build metadata pipeline to honor a `SOURCE_COMMIT` override so
  release tooling can inject the freshly committed hash before mirroring the
  docs bundle, keeping the published build badge in perfect sync, and relax the
  docs verifier to accept docs-only follow-up commits that reference the
  freshly built release hash.

- Update the GitHub Pages workflow to upload a uniquely named deployment
  artifact so reruns never collide on the default `github-pages` bundle and the
  publishing job can deploy our polished builds without manual retries.

- Refresh the HUD inventory toggle so it renders the sauna bucket crest from
  `inventory-saunabucket-01.png`, keeping the quartermaster control aligned with
  the polished stash artwork.

- Swap the quartermaster HUD toggle over to the polished sauna bucket crest,
  align it beneath the artocoin shop control, and keep the overlay visuals in
  step with the refreshed inventory branding.

- Relocate the quartermaster stash behind a polished inventory crest toggle, add
  a glassmorphism popup with responsive scrim, and update the HUD layout plus
  tests so the command dock no longer reserves a bottom tab for the drawer.

- Extend unit spawning with dedicated appearance samplers that fall back to the
  provided deterministic RNG, ensuring Saunoja recruits and invading orcs roll
  across every polished model without desynchronising combat scaling, and cover
  the behaviour with fresh Vitest cases.

- Ensure freshly deployed builds bypass stale caches by marking the HTML shell
  as non-cacheable and bundling the roster and resource crest SVGs through the
  Vite asset pipeline so the high-fidelity unit art and HUD chrome always draw
  the latest polished visuals on load.

- Randomize Saunoja and orc battlefield models so freshly spawned units pull
  from every high-fidelity render, persist attendant appearances across saves,
  and update the renderer plus atlas metadata to honor the polished variants.

- Stage the quartermaster stash against the freshly supplied sauna bucket art,
  folding the PNG into the panel backdrop with responsive gradients so the
  inventory overlay lands with richer, polished ambience across desktop and
  mobile layouts.

- Swap enemy combatants over to the new orc portrait PNGs, retune the sprite
  metadata for their taller aspect ratio, and map player-controlled units to the
  freshly supplied Saunoja renders so battlefield and HUD art stays polished and
  consistent.

- Refresh the Saunoja unit icons with the newly supplied high-resolution PNG
  renders, update the sprite metadata to honor their native sizes, and route the
  asset loader through the polished artwork for both battlefield and roster
  presentations.

- Batch unit sprite rendering through a cached atlas, precomputing placements
  so draw calls reuse the same geometry and can be issued in filter/shadow
  batches, slashing the overhead of 50-unit scenes and expanding the renderer
  tests to assert atlas usage.

- Upgrade the Artocoin crest renderings by swapping in the new product art,
  refreshing the base64 sprite so the latest coin treatment beams through the
  HUD badges, overlays, and inventory affordances.

- Carve the sauna shop progression logic into `src/game/saunaShopState.ts`,
  wiring polished helpers for artocoin balances, tier ownership, and listener
  subscriptions so the main game loop sheds its sprawling inline state.

- Stage cinematic battle feedback with synchronized attack and hit animations
  for units, emitting timing hooks on combat events and sampling glow/recoil
  states in the renderer so sprites lunge, flash, and recover in-step.

- Guard the roster HUD teardown by destroying the V2 controller before
  resetting the classic resource bar mount and extend the UI shell bootstrap
  test suite to assert the cleanup hook fires.

- Refresh terrain icon rendering by queuing load-completion events from the
  icon cache, tracking pending images so cached assets still notify listeners,
  attaching the load hooks before assigning image sources so synchronous cache
  hits still emit, and covering the terrain renderer with a Vitest case that
  dirties affected chunks to draw freshly decoded art on the first cold frame.

- Mount the stash drawer on the overlay instead of the command dock anchor so
  its fixed panel spans the viewport, keep a screen-reader proxy in the stash
  tab, and confirm the dock chrome stays pristine while the drawer opens at
  full height.

- Collapse the command console track in the HUD grid when the desktop toggle
  hides the panel, wiring a layout modifier class so the overlay widens the
  center column cleanly through the 840–1040px breakpoints.

- Align the stash and sauna shop drawers behind the shared
  `--inventory-panel-width`, reserve matching HUD offsets for both inventory
  overlays, and confirm the command dock stays unobstructed through the
  900–1280px breakpoints.

- Smooth the command console slide-over transitions so resizing from mobile
  closes and resets the drawer state, ensuring the body scroll lock clears and
  the toggle mirrors the desktop collapse status.

- Elevate the roster experience with stance-aware controls: display each
  Saunoja's current behavior in the featured HUD card, add a polished
  Defend/Attack/Explore segmented toggle to roster rows, and persist changes
  through the right-panel handler so battlefield routines update instantly.

- Refine battlefield routines to source unit behaviors from the new helper, lock
  defenders to the sauna perimeter unless invaders breach it, drive attackers
  toward the latest enemy sightings or the board edge, and cover each routine
  with focused `BattleManager` tests.

- Introduce Saunoja behavior preferences that synchronize with battlefield
  units, persist through reloads, and default to defend/attack routines based on
  faction alignment.

- Tighten battlefield AI behaviors so defenders hold a configurable sauna
  perimeter, attackers rally toward the latest enemy foothold instead of
  drifting to fog, and scouts retain their existing exploration flow, all backed
  by expanded `BattleManager` coverage.

- Rebalance the HUD overlay grid to prioritize the combat viewport on
  medium-width screens, swap the column template for minmax/fractional tracks,
  and keep the roster plus dock panels legible through the 960–1200px range.

- Rework the HUD overlay grid rows to auto-size the top bar and command dock,
  expose the new utility class in `src/style.css`, and verify both UI variants
  handle wrapped badges plus expanded docks without overlapping controls.

- Introduce dedicated Frost Raider, Captain, and Shaman archetypes with tuned
  stat progressions, thread them through the enemy faction bundles and spawn
  logic so encounters request the new `unit-raider*` sprites, and expand the
  test coverage to lock in the atlas metadata for the added IDs.

- Harden the sprite export pipeline so PNG rasterization finishes before the
  manifest updates, keeping the JSON and bitmap artifacts synchronized when the
  helper runs via `npm run export:sprites`.

- Relax the sprite transform parser to accept whitespace-separated translate
  and scale values, cover the `parseTransform` helper with Vitest to lock in
  the tolerant spacing, and refresh the generated sprite manifest to confirm
  the broadened parsing behaves identically.

- Move the sprite export helper into `tools/export-sprites.ts`, extend it to
  rasterize polished 64×64 PNG outputs (including 2× retina variants) into
  `public/sprites/`, and update the docs plus npm script so art drops ship with
  synchronized vector and bitmap artifacts.

- Collapse unit sprite rendering into a packed atlas: stitch every `unit-*`
  image into a shared canvas at load time, feed UV metadata into the renderer,
  split the base and sprite passes to minimize canvas state churn, expand the
  Vitest coverage and renderer benchmarks to assert atlas usage, and document
  the observed ~14% FPS gain in the unit visuals guide.

- Sync the Saunoja battlefield overlay with the new unit sprite atlas: replace
  the bespoke SVG loader with archetype-driven `unit-*` assets, stream sprite
  resolution through the renderer so attendants inherit the latest art, expand
  the Vitest coverage around Saunoja rendering, and document the visual upgrade.

- Teach the sauna shop to honor an injected runtime artocoin balance when
  local storage is unavailable: thread the getter through the game purchase
  handler, short-circuit spending with a mocked artocoin result, and lock in the
  regression with a Vitest case that simulates storage access failures.

- Relocate the policy cards into the bottom HUD tab: extract a reusable
  renderer that feeds `tabs.panels.policies`, wire it into the command-console
  setup to avoid duplicate mounts, and extend the HUD tab tests so the polished
  policy grid only appears in the dock.

- Route the battlefield selection overlay through unit identifiers so enemy
  clicks stream polished payloads into the mini HUD: add a unit-driven
  selection builder, teach the canvas handler to surface hostile focus, keep the
  FX status frame syncing across sources, and expand Vitest coverage to lock the
  enemy show/hide flow.

- Carve the command dock into explicit tab and action slots, mount the stash
  panel inside a dedicated bottom-tab pane alongside roster and policies,
  restyle the dock with deeper glassmorphic gradients, and update roster plus
  inventory HUD tests to cover the synced tab behavior.

- Slash the Modern Wooden and Futuristic Fission Sauna commission costs to 60
  and 130 artocoins, update progression tuning plus docs to reflect the faster
  cadence, and refresh the published bundles with the new pricing copy.

- Pull the stash drawer inside the HUD padding: clamp the inventory panel
  width, align it with the overlay offsets, and teach the command dock plus
  bottom tabs to respect the reserved space so the controls stay visible on
  1366p and 1080p layouts.

- Expand the unit visual style guide with faction palette tokens, renderer
  layering expectations, and curated “Design → Visual Style” navigation so art
  updates land with consistent lighting and references.

- Carve out a high-end sauna overlay: limit the canvas pass to the ambient
  glow, stream reusable perimeter anchors (angles, radii, world coords) to the
  status layer, restyle the DOM gauge into a slim annulus with a rotating badge
  driven by CSS variables/conic gradients, and refresh Vitest coverage plus UI
  docs so the polished overlay stays locked in.

- Standardize every unit sprite on a 64×64 canvas, re-export the SVGs with
  consistent padding, refresh `UNIT_SPRITE_MAP` scale math, wire up an
  `npm run export:sprites` helper that records the canvas manifest, document the
  pipeline in `docs/design/unit-visuals.md`, and extend renderer tests to assert
  the new dimensions.

- Ship the Avanto raider art drop: replace the placeholder raider sprite with
  the production SVGs from art, add captain and shaman variants, register their
  renderer metadata, and expand sprite tests so the anchors and scale ratios
  stay locked.

- Unify battlefield and HUD faction palettes behind new CSS tokens, teach the
  canvas renderer to read the shared values, layer in a softened rim light for
  premium unit bases, and extend sprite tests to lock the faction styling
  contract.

- Redesign the classic roster HUD into a full-width bottom tab tray with a
  dedicated expand/collapse control, dispatch expansion events from the
  inventory and command-console toggles, and refresh the glassmorphic styling
  across desktop and mobile breakpoints.

- Deliver the v1 frontline art drop: replace the soldier, archer, and Avanto
  marauder sprites with the art-pipeline SVGs, introduce guardian/seer Saunoja
  variants, retune sprite metadata so each unit centers on its hex base, and
  lock the renderer tests to the new anchors and scale ratios.

- Lock the Steamforge Atelier crest and tier badges to dedicated 3rem wrappers
  so the shop assets render at the intended proportions inside the sauna panel.

- Route battlefield status overlays through a fresh FX manager frame buffer so
  the renderer pushes live HP, shield, and modifier data for visible units,
  drive the sauna countdown ring via the shared UnitStatusLayer payloads, and
  extend Vitest coverage around the overlay pipeline.

- Introduce a `drawUnitSprite` renderer helper that paints faction-aware oval
  bases with layered gradients, refactors battlefield unit rendering to reuse
  the placement math for Sisu outlines and selection cues, extends the Vitest
  suite for sprite geometry, and documents the polished pipeline.

- Merge the roster, stash, and policies HUD panes into a unified glass dock with
  a shared tab strip, route the stash renderer through the new panel, and refresh
  HUD tests to reflect the tab-driven layout.

- Land a glassmorphic Selection Mini HUD that listens to the FX manager for
  focus payloads, anchors above the battlefield sprites with faction-aware
  gradients, and surfaces HP, equipment, and status chips with fresh Vitest
  coverage for show/hide flows.

- Reanchor the HUD around explicit top-left, top-right, and command-dock mounts,
  move the resource bar, topbar, action tray, and alerts into those anchors, and
  restyle the trays with glassy gradients plus refreshed tests for the new
  layout order.

- Introduce dedicated UI v2 controllers for the roster, top bar, inventory, log,
  and sauna experiences, bootstrap them from `setupGame` alongside variant-aware
  cleanup, and extend the Vitest suite so both classic and v2 HUDs mount the
  correct controllers.

- Replace the experimental HUD bootstrap with a polished React shell that docks
  the classic resource bar, streams live roster/log/resource updates from the
  core controllers, and backstop the v2 layout with Vitest + Testing Library
  coverage.

- Sanitize objective metrics before calculating artocoin payouts so defeat floor
  rewards appear in the end-screen ledger even when objective summaries omit
  optional tallies, and backstop the regression with updated coverage.

- Rebuild the GitHub Pages mirror so the published bundle ships the "Return to
  Classic HUD" toggle and current commit badge.

- Replace canvas-rendered attendant HP rings and sauna cooldown gauges with a
  DOM-driven status layer that mirrors the existing gradients, pipes buff data
  from the FX manager, cleans up when units fall, and ships with focused UI
  tests to guard mounting and teardown.

- Ship an accessible “Return to Classic HUD” control within the experimental
  overlay, persist the sauna settings toggle when players opt out, and reboot
  the classic layout instantly with fresh regression coverage.

- Encode the product-supplied Artocoin crest PNG as a base64 data URI so the
  HUD, shop, and build badge render the polished crest without checking a
  binary blob into the repository.



- Refresh the GitHub Pages mirror in `docs/` so the published build references
  the latest commit badge and script bundle.



- Refresh the published docs bundle so the build badge reflects the
  current commit metadata.

- Launch the Steamforge Atelier artocoin shop with a dedicated top-bar badge,
  refreshed end-screen ledger, updated UI regression coverage, and expanded
  documentation so sauna tiers commission with artocoins instead of NG+ stats.

- Separate artocoin progression from NG+ persistence, migrate legacy saves into
  a dedicated balance slot, adopt the new payout formula for run completion,
  and reset prestige modifiers so future difficulty tuning flows through
  purchased upgrades instead of NG+ levels.

- Track objective enemy kill and exploration tallies per run so the end screen
  snapshot captures combat momentum and fog busting progress, backed by fresh
  regression coverage.

- Document the artocoin payout pipeline with tier baselines, difficulty
  modifiers, defeat floors, and a companion design note so engineering can wire
  the formula straight into the economy systems.

- Collapse the HUD grid into a single-column mobile stack, stretch the left,
  right, and bottom regions to full-width trays, and ensure the command console
  toggle still slides in over the canvas alongside the mobile action bar.



- Expand the HUD right rail with a clamp-based 420px target, widen the overlay
  grid column, and tune the mobile sheet so roster panels breathe on large
  monitors without regressing slide-out behavior.

- Introduce a K-weighted audio QA workflow with `npm run audio:lint`, upgrade
  the loudness utilities, retune procedural combat cue metadata to hit the
  -16 LUFS target, and document the tooling in the README and audio guides.

- Upgrade the enemy frontline with aurora-lit SVGs for the soldier, archer, and
  Avanto marauder, recalibrate their sprite anchors/scales, and refresh renderer
  tests so battlefield placement matches the premium art.

- Sync Saunoja overlay icons with animated render coordinates so attendant
  badges glide alongside their battlefield units, threading the callback through
  the draw pipeline and extending Vitest coverage for both the renderer and
  roster synchronization.

- Keep NG+ roster unlock spawn limits from dropping below the base sauna tier
  capacity so fresh profiles can queue three attendants while higher unlocks
  continue to respect the active tier ceiling.

- Publish an MIT LICENSE file, align package metadata with the SPDX identifier,
  and document the licensing update for downstream consumers.

- Swap combat SFX palette for the calming Birch Mallet Chimes, Cedar Breath
  Clusters, and Aurora Steam Pads patches with rotating procedural variants,
  refreshed metadata, and updated licensing notes.

- Reinforce combat audio with per-cue polyphony caps, weighted SFX debounce
  windows, SISU-triggered music ducking, and Vitest coverage for the limiter and
  ducking safeguards to keep repeated cues from overwhelming the mix.

- Introduce a dedicated Web Audio mixer with persisted master/music/SFX buses,
  route ambience loops and combat cues through the shared gains, ship a polished
  in-game mixer overlay with live sliders and ambience toggles, and cover the
  mixer persistence and routing with new Vitest suites.

- Rebuild the command console combat log with structured event payloads, polished
  filter chips with persisted preferences, spawn aggregation, and Vitest
  coverage for both the log store and UI filter interactions.

- Introduce a bottom-aligned React/Tailwind action bar that anchors to the HUD
  grid, hosts Sisu Burst, Torille!, Build, Sound, and Pause controls with
  hotkeys plus resource-aware shake/pulse feedback, trims the legacy top bar to
  resource/time/enemy ramp badges, and threads a real pause toggle through the
  game loop.

- Sync the published docs mirror with the refreshed HUD build so the hashed
  Vite bundles and embedded build badge match the current commit.

- Adopt Tailwind CSS for the classic HUD by wiring the Vite plugin, publishing
  shared spacing, radius, shadow, and z-index tokens, migrating the stash badge,
  loot toast stack, and error overlay to utility classes, and refreshing the
  published docs mirror after the rebuild.

- Rebuild the GitHub Pages mirror from the latest production build so the
  hashed Vite bundles and published HTML reflect the refreshed deployment.

- Launch a persistent event scheduler that survives reloads, powers premium
  animated event cards in the command console, dispatches choice outcomes
  through the event bus, and lands Vitest coverage for persistence plus
  single-resolution guarantees.

- Extend sauna settings persistence with an experimental HUD flag, expose the
  toggle in the quartermaster drawer with polished controls, and branch the main
  bootstrap to launch a React/Tailwind placeholder when the flag is enabled.

- Overhaul the policy system with a shared registry, premium HUD cards that surface
  prerequisites, typed events, declarative effect wiring, and Vitest coverage for
  both successful enactments and rejection flows.

- Nest the loot toast stack inside the HUD action column, refresh its
  glassmorphism treatment for responsive layouts, and keep loot notices from
  covering the command console across desktop and mobile viewports.

- Elevate the stash drawer layering so it sits above the command console, gating
  pointer interactivity to the open state and keeping the right rail fully
  covered on desktop and mobile layouts.

- Enforce sauna tier roster ceilings during player spawns with heat-aware queueing,
  auto-advancing NG+ tier unlocks, and expanded coverage for tier transitions and
  blocked reinforcements.


- Introduce a curated sauna tier registry with persistent selections, premium
  badge art, unlock progress cues, and tier-aware roster caps, backed by new
  serialization and HUD DOM regression tests.


- Wire the CI workflow to run `npm test` after builds so the docs mirror guard
  executes on every push, regenerate `docs/` with the current bundle commit, and
  document the enforced check for contributors.


- Correct the active roster counter to track only living attendants, allowing
  expanded caps to spawn multiple reinforcements in a tick, and backstop the
  behaviour with updated Vitest coverage for the game loop and economy.


- Upgrade battlefield motion with dedicated render coordinates, eased 200 ms
  tweens, premium motion trails, and Vitest coverage validating animator and
  combat manager interpolation so unit movement feels polished while combat
  logic stays deterministic.

- Introduce Saunoja leveling with kill and objective XP payouts, stat growth,
  and persistence; refresh the roster HUD and command console with level
  badges plus progress rings, and lock the experience pipeline down with new
  regression tests.

- Expose NG+ and policy-friendly enemy ramp knobs, thread the modifiers into
  the spawner and HUD telemetry, persist structured enemy scaling summaries for
  post-run analysis, and document the new configuration hooks alongside fresh
  integration coverage for cadence, calm periods, and ramp strength tuning.

- Refresh the inventory stash badge with an inline SVG bag icon, centered
  styling, and updated palette treatments for a crisper HUD affordance.

- Ensure the HUD atom styles ship with every entry point by importing
  `ui/style/atoms.css` in the main bootstrap, mirroring the refreshed bundle to
  `docs/`, and verifying the stash badge renders its icon in production builds.

- Introduce a combat audio loudness workflow by adding a reusable WAV analysis
  utility, a `vite-node` QA script with auto-normalisation support, runtime
  metadata for cue gain, a Vitest regression that decodes each payload, and
  contributor docs covering the target LUFS and verification steps.

- Keep the stash overlay interactive even when focus operations throw by
  toggling the inventory panel class before focusing, guarding the panel focus
  helper with a fallback, and covering the regression with Vitest DOM tests.
- Add a sauna integrity HUD that tracks structure health with an animated
- Add a sauna integrity HUD that tracks structure health with an animated
  glassmorphism bar, reacts to combat events with reduced-motion aware impact
  flashes plus destruction shockwaves, and ships with Vitest coverage for the
  new damage and defeat transitions.

- Restore the inventory overlay's pointer interactivity only while the stash
  panel is open so its controls respond crisply without blocking gameplay when
  closed.

- Script a new end-screen epilogue for sauna destruction so defeat runs narrate
  the collapse with bespoke copy and polished UI coverage.

- Refresh the soldier and archer unit art with high-fidelity 128×128 SVGs,
  recalibrated sprite metadata, and placement tests so their battlefield
  silhouettes match the marauder's polish.

- Track sauna structural health in objectives, piping combat-driven
  `saunaDestroyed` defeat events through the tracker and combat manager so runs
  end immediately when enemies raze the structure, with progress summaries now
  reporting sauna durability.
- Restore friendly sprite rendering alongside Saunoja overlays by feeding the
  full unit roster into the battlefield renderer, retargeting the overlay hook
  to unattached attendants for HUD/status duties, and extending renderer and
  game-loop Vitest coverage so the FX layer still captures friendly payloads.
- Preserve enemy visibility when Saunoja overlays hide player sprites by
  routing friendly vision sources through the renderer and covering the
  regression with a focused Vitest battlefield draw test.
- Extend the sauna's aura as a vision source so overlapping enemies stay
  visible even without active scouts, wiring the renderer through the game
  draw loop and locking the behaviour down with a Vitest regression.

- Overhaul enemy scaling with configurable difficulty curves, ramp-tier bundle
  unlocks, telemetry snapshots, and long-run simulations so cadence keeps
  tightening and marauders escalate in strength for balance tuning.

- Rebuild the GitHub Pages mirror from commit ef38287 so the hashed Vite
  bundle, published HTML, and build badge all advertise the latest deploy.

- Rebuild HUD controllers during `setupGame` so repeated `destroy()` + `init()`
  cycles refresh the top bar, inventory badge, and command console without
  duplicating DOM nodes or leaking listeners, covering the flow with a Vitest
  lifecycle test.
- Fix Sisu Burst expiration to roll back only its attack, movement, and barrier
  bonuses while preserving other buffs applied mid-burst and notifying stat
  listeners when the surge fades.

- Fix combat resolution so `remainingShield` includes both base and keyword
  barriers, and extend the resolve tests to cover leftover keyword stacks after
  a hit.

- Restrain fog-of-war reveals from re-triggering camera auto-framing after the
  opening reveal by adding an `autoFrame` toggle to `HexMap.revealAround` and
  opting recurring gameplay calls out so manual camera adjustments stay intact.

- Teach the balance simulator to resolve its CSV output inside the active OS
  temp directory instead of hard-coding `/tmp`, and log the resolved path so
  contributors can spot the destination.
- Migrate SISU burst APIs into `src/sisu/burst.ts`, retarget the game, renderer,
  and HUD imports, and remove the legacy `src/sim/sisu.ts` implementation after
  the move.
- Rebuild the GitHub Pages mirror from commit ce40f24 so the hashed Vite
  bundle, published HTML, and build badge all advertise the latest deploy.
- Add a `verify:docs` guard that checks the docs bundle commit hash against the
  current HEAD so stale mirrors fail fast in CI and locally.
- Guard ambience preference reads behind a resilient storage helper so startup
  falls back to defaults when `localStorage` is unavailable, and cover the
  regression with a Vitest stubbed-storage test.
- Move the unit module barrel exports into `src/unit/index.ts`, refreshing
  import paths across the game and renderer to keep the public unit surface
  stable while aligning with directory conventions.
- Pace unit beer upkeep so the economy only deducts reserves every five
  seconds, matching the new simulation cadence and communicating the change to
  players.

- p resolution with new Vitest assertions.

- Surface sauna beer debt in the HUD by letting negative totals render, tagging
  the resource badge for debt styling, enriching the aria-label messaging, and
  covering the regression with a Vitest DOM test.
- Polish battlefield unit rendering by cataloguing sprite metadata in
  `src/render/units/sprite_map.ts`, introducing snapped placement helpers and
  zoom utilities, wiring the renderer and Saunoja portraits through them, and
  covering the anchor math with new Vitest suites across zoom levels.
- Introduce a dedicated equipment system that maps item slots and stat
  modifiers through `src/items/`, threads equip/unequip guards into
  `src/game.ts`, refreshes roster storage plus calculations, polishes the
  roster panel UI with per-slot controls, and covers the flow with Vitest
  suites.
- Rebuild the inventory HUD with a responsive stash panel suite in
  `src/ui/stash/`, derived selectors from `src/state/inventory.ts`, expanded
  `InventoryState` transfer/equip events, comparison-driven quick actions,
  polished CSS modules, and Vitest coverage for selectors and the panel
  behaviour.
- Rebuild the GitHub Pages mirror from commit 8f618f4 so the hashed Vite
  bundle, published HTML, and build badge all advertise the latest deploy.
- Introduce a guided HUD tutorial with spotlight tooltips, keyboard navigation,
  and a persistent skip flag, wire it into bootstrap, and document the
  onboarding flow for contributors.


- Document the `docs/` mirror refresh workflow in the README deployment section,
  highlighting the `npm run build` + sync step and cross-linking to the
  contributing notes about the custom domain records.
- Encapsulate NG+ progression in `src/progression/ngplus.ts`, persist run seeds,
  levels, and unlock slots through `GameState`, wire the modifiers into economy
  upkeep, reinforcement slots, enemy aggression, and elite loot odds, and cover
  the new math with focused Vitest suites plus README documentation.
- Add a progression tracker in `src/progression/objectives.ts` to monitor strongholds,
  roster wipes, and upkeep debt, surface a glassmorphism NG+ end screen via
  `src/ui/overlays/EndScreen.tsx`, escalate enemy spawn cadence each prestige, and
  document the refreshed loop.
- Launch a battlefield feedback suite that emits glassy damage/heal floaters,
  eases fatal fades, and jostles the canvas on major hits via
  `src/ui/fx/Floater.tsx`, `src/render/unit_fx.ts`, and updated `game.ts`
  wiring, all while honoring reduced-motion preferences and documenting the
  new overlays
- Layer a Web Audio sauna-and-forest ambience loop with seamless crossfades,
  surface a top-bar ambience toggle and volume slider that persist
  `audio_enabled`, sync with the master mute, honor reduced-motion
  preferences, and document the new controls
- Introduce an `src/audio` suite with registry-driven SFX playback, hook combat
  hits, kills, and SISU bursts into the event bus so polished cues fire while
  honoring the shared mute toggle, and document the procedurally generated WAV
  payloads plus licensing for contributors
- Halt the main animation loop during teardown by tracking the active frame ID,
  cancelling it in `cleanup()`, guarding the callback against post-shutdown
  ticks, and covering the lifecycle with a Vitest regression so repeated
  restarts stay polished and leak-free
- Centralize terrain palette tokens into `src/render/palette.ts`, introduce
  zoom-aware outline helpers, render fog-of-war through cached Perlin masks
  with multi-stop gradients, and refresh the README feature callouts to
  document the upgraded battlefield sheen
- Remove the unused `src/counter.ts` helper now that the counter demo has
  shipped elsewhere, keeping the Vite starter remnants out of the bundle
- Remove the unused `src/typescript.svg` asset so no leftover Vite starter
  icons ship with the build
- Remove hashed bundles from `assets/`, add ignore rules to keep future Vite
  outputs confined to `docs/`, and rebuild to verify only the published mirror
  receives generated files
- Compute camera-visible chunk ranges to populate tiles on reveal, move terrain
  drawing into an event-driven chunk cache that reuses offscreen canvases, wire
  the renderer through the new utilities so terrain, fog, and building updates
  invalidate the right chunks, and cover the flow with chunk invalidation tests
- Smooth battlefield workload spikes by rotating unit updates through a
  round-robin scheduler, reuse cached paths with TTL-aware invalidation when
  obstacles remain unchanged, and document the optimization with fresh tests
  to keep combat responsive under heavy unit counts
- Wire a `npm run simulate` balance harness through `vite-node`, seed 20 deterministic
  maps for 150 ticks, export beer/upkeep/roster/death snapshots to `/tmp/balance.csv`,
  and document the workflow for contributors
- Add a post-build CI gate that runs the `check:demo` script so pull requests
  surface broken live demo links or titles while preserving offline-friendly
  warnings
- Refactor bootstrap wiring into dedicated input, HUD, and loader modules so the main entrypoint stays a light orchestrator with reusable UI hooks
- Extract polished roster storage and HUD modules, relocate asset configuration,
  and add smoke tests so serialization and summary UI updates remain stable
- Guard `safeLoadJSON` against missing `localStorage` implementations and cover
  the fallback with tests so storage-less environments no longer throw during
  asset loading helpers
- Add a disposable sauna command console setup that unregisters media-query and
  event bus listeners while removing the HUD panel during cleanup so repeated
  game initializations no longer leak toggles or listeners
- Expose a disposable controller from the HUD topbar so cleanup routines remove
  SISU burst and resource listeners before rebuilding the UI, preventing
  duplicated overlays during restarts
- Note in issue #245 that the `src/unit.ts` barrel must migrate to `src/unit/index.ts`
  (or be removed) and its consumers updated before adding the new `src/unit/`
  directory so the refactor avoids path collisions
- Amend issue #253 to migrate every SISU import (for example, `useSisuBurst` in
  `src/game.ts`) from `src/sim/sisu.ts` to the new `src/sisu/burst.ts` module and
  delete the legacy `src/sim/sisu.ts` once all callers move over so no orphaned
  implementation remains after the refactor
- Expand TypeScript and Vitest globs to cover a dedicated `tests/` tree so future
  issue tasks can land spec files outside `src/` without compiler friction
- Introduce faction loot tables with rarity-weighted rolls, stash new drops in a
  persistent inventory that auto-equips selected attendants when possible,
  surface polished HUD toasts and a quartermaster panel for stash management,
  and cover loot generation plus inventory persistence with Vitest suites
- Amplify SISU Burst with +50% attack, a one-charge shield, and temporary
  immortality tracked through the modifier runtime, emit polished HUD status
  messaging, and cover the surge with regression tests to ensure buffs expire
  on schedule
- Upgrade the command console roster to render shared Saunoja stats, live loadout
  icons, and modifier timers with polished styling, refresh the panel on
  inventory and modifier events, and cover the new HUD with Vitest DOM tests
- Track sauna heat with a dedicated tracker, drive the economy tick to drain
  upkeep and trigger heat-gated player spawns through a shared helper, and
  cover the flow with upkeep and reinforcement tests
- Catalog faction spawn bundles in JSON, expose weighted selection helpers, and
  drive enemy wave spawns through the bundle system with cadence and identity
  tests
- Introduce a shared combat resolver that applies the max(1, atk - def) formula,
  tracks shield absorption, fires keyword hooks for both sides, and routes
  modifier callbacks so Saunoja and battlefield units share consistent
  damage/kill events
- Return combat resolutions from battlefield attacks so BattleManager can react
  to lethal blows, and ensure zero-damage keyword kills still mark units dead
  while emitting the polished death events
- Add a modifier runtime that tracks timed effects, routes hook triggers, emits
  lifecycle events, and exposes helper APIs plus tests so timed buffs expire
  cleanly during the polished game loop
- Introduce a shared unit stat model with dedicated types, leveling curves, and
  calculators, replace archetype subclasses with data-driven definitions, route
  factories through the new adapters, and verify deterministic progression
  across soldiers, archers, and marauders
- Preserve stored Saunoja personas when reattaching to new sessions so reloads
  keep their earned traits, upkeep, and experience intact
- Expand the cached hex terrain canvas whenever exploration pushes map bounds
  beyond the last render rectangle so fog clearing immediately reveals freshly
  rendered tiles
- Reset the command console roster renderer whenever the panel rebuilds so the
  Saunoja list repopulates after DOM swaps, and lock the behavior with a
  regression test that rebuilds the UI shell
- Decouple frontier raiders into a dedicated edge spawner that honors the 30-unit
  cap while sauna heat now summons only allied reinforcements with escalating
  thresholds
- Refine battle log narration to greet arriving Saunojas by their roster names
  while skipping rival spawn callouts for a cleaner feed
- Collapse the sauna command console by default on sub-960px viewports,
  surface a HUD toggle, and slide the panel off-canvas so the map stays
  interactive on mobile
- Remember the sauna command console log between sessions with polished storage so the right panel rehydrates prior narration on reload
- Persist applied policy upgrades across saves, replaying their effects on load so eco beer production and temperance night shifts stay active after reloading
- Pace battle movement with per-unit cooldowns so units only step once every
  five seconds, aligning pathfinding, stats, and tests with the slower cadence
- Offset auto-framing calculations to subtract the right HUD occlusion, keeping
  newly revealed tiles centered within the unobscured canvas when the command
  console is open
- Elevate the right panel into a sauna command console with a dedicated roster
  tab that highlights attendant status, live health bars, polished trait
  summaries, and direct selection alongside the policies, events, and log panes
- Let unattended ticks send idle scouts toward the nearest fogged hex, caching
  partial paths yet clearing them once exploration goals are reached so units
  keep uncovering the battlefield without drifting aimlessly
- Generate flavorful Saunoja names when attendants join the roster so every HUD
  entry reads as a distinct warrior rather than a generic placeholder
- March enemy spawns along the fog frontier so marauders emerge just beyond
  revealed territory and keep battles focused on the explored sauna perimeter
- Generate hex tiles lazily upon reveal so the battlefield only materializes
  around explored territory and active frontiers
- Cull hex tile terrain and fog rendering to the active camera viewport so
  each frame iterates only the polished, on-screen hexes
- Keep rival armies cloaked until allied scouts enter their three-hex vision
  radius so fog-of-war respects live battlefield awareness and polished pacing
- Upgrade unit pathfinding to an A*-driven, cached system and stagger battle
  processing each tick so movement stays responsive even with crowded hexes
- Cache the static hex terrain layer on an offscreen canvas, refreshing it only
  when tiles mutate so the renderer blits a polished base map each frame while
  drawing fog, highlights, and units as overlays
- Chunk the cached terrain into 16-hex canvases, redrawing only newly revealed
  sections before compositing them onto the polished base map each frame
- Persist the latest game state and Saunoja roster during cleanup before
  detaching event hooks so storage restrictions cannot drop late-session
  progress
- Cap battlefield marauders at thirty concurrent enemies, route their arrivals
  through a dedicated edge spawner, and let sauna heat summon only allied troops
  with escalating thresholds so reinforcements stay balanced and readable
- Attach sprite identifiers to every unit instance and thread them through
  factories so the renderer can resolve polished SVG art without fallbacks
- Introduce SISU as a persistent resource, award it for battlefield victories, and
  surface polished HUD controls for the new burst and Torille! abilities that
  spend the grit to empower or regroup allied units
- Introduce randomized Saunoja trait rolls, daily beer upkeep drain, and a roster
  card readout so attendants surface their quirks and maintenance costs at a glance
- Let BattleManager nudge stalled units into adjacent free hexes when pathfinding
  cannot advance them yet keeps targets out of range
- Sync fog-of-war reveals with each combat tick by updating player vision and
  limiting enemy scouting before the renderer draws the battlefield
- Guarantee the battlefield opens with a steadfast sauna guard by auto-spawning a
  player soldier when no active attendants remain, preventing targetless combat
- Channel sauna heat into rallying allied soldiers, surface player-facing spawn
  thresholds, and reuse the HUD countdown for the friendly reinforcements
- Retitle the Saunakunnia badge and narration copy to drop the honor suffix while
  keeping accessibility labels polished and concise
- Shorten the Saunakunnia policy cost label so the right panel references the
  prestige track without the redundant "Honors" suffix
- Ship the Saunoja roster crest within `docs/assets/ui/` so the published site
  serves the polished icon bundle without 404 regressions
- Detect restored save files before granting starting resource windfalls so reloads resume progress without duplicate rewards
- Mirror the Saunoja roster crest into `public/assets/ui/` so the HUD loads the
  polished icon without 404 warnings
- Regenerate the GitHub Pages bundle so Steam Diplomats boost sauna beer
  generation instead of slipping passive Saunakunnia into the hosted build
- Extend Saunoja attendants with trait, upkeep, and experience tracking while
  normalizing stored data and persisting the new fields across sessions
- Replace the Saunoja roster badge with a dedicated warrior crest and preload
  the SVG so the HUD reflects the new insignia instantly
- Redirect policy investments to Saunakunnia honors, refresh Steam Diplomat
  rewards, and remove passive Saunakunnia trickles so prestige is only earned
  through deliberate play
- Sync stored Saunoja roster coordinates with live friendly unit movement so HUD
  overlays track attendants as they reposition across the battlefield
- Retire the sauna aura's passive Saunakunnia trickle so idling near the steam no
  longer grants honor automatically
- Replace the sauna spawn timer with heat-driven thresholds that escalate after
  each Avanto Marauder emerges from the steam
- Regenerate the production asset mirrors with the sauna beer build so hashed
  bundles, HUD styling, and SVG art reference the updated resource palette
- Ensure sauna-spawned Avanto Marauders join the enemy faction so they march on
  player attendants without hesitation
- Rebrand the Raider unit into the Avanto Marauder with refreshed stats exports,
  spawn identifiers, sauna simulation logs, and sprite mappings
- Deploy Avanto Marauders from the enemy sauna so they leave the spa and
  challenge the player's attendants
- Hide inactive right-panel sections by honoring the `[hidden]` attribute so
  tab switches only render the active pane
- Polish sauna beer HUD terminology with bottle provisioning logs, refined badge
  narration, and updated policy copy
- Rebuild the HUD roster widget with a Saunoja battalion counter, live unit
  lifecycle updates, refreshed sauna styling, and updated tests
- Rebrand the HUD gold economy into sauna beer with new resource enums,
  UI strings, polished bottle iconography, and refreshed tests
- Focus the event log on sauna-flavored narratives by muting resource gain spam,
  echoing right-panel events, and celebrating unit arrivals and farewells
- Replace every terrain, building, and unit sprite with high-fidelity SVG art
  tailored to the Autobattles4xFinsauna palette and HUD glow treatments
- Drive the BattleManager each fixed tick, funnel spawned player/enemy units
  into the shared roster, and refresh the loop so pathfinding and combat resolve
  automatically during play
- Introduce the Saunakunnia prestige track with dedicated HUD formatting, sauna aura
  and victory generation hooks, policy costs, and refreshed log copy
- Regenerate the GitHub Pages `docs/` mirror from the current production build
  so the custom domain serves the polished SPA entry point and fallback
- Update CI asset verification to expect root-relative `/assets/` URLs and confirm hashed bundles exist before publishing
- Paint a pulsing sauna aura overlay with a countdown badge and seat the sauna
  controls beneath the left HUD actions for aligned interaction
- Normalize icon loader paths against `import.meta.env.BASE_URL` so nested
  deployments fetch HUD imagery without 404s
- Layer polished stroke patterns onto every terrain hex and dim fog-of-war tiles
  to 40% opacity for clearer, more atmospheric map readability
- Wait for the DOM to finish parsing before bootstrapping the canvas so the
  artobest.com deployment reliably mounts the game shell on every visit
- Mount the sauna toggle and dropdown directly to the polished top bar so the
  controls align with other HUD actions
- Refresh README and contributor documentation to describe the current HUD
  feature set and reiterate the artobest.com GitHub Pages deployment
- Update the custom domain configuration and documentation to serve the live
  build from https://artobest.com/ after the DNS cutover
- Confirm Vite's root-level base path configuration and regenerate the
  production build to deliver `/assets/`-prefixed bundles for the GitHub Pages
  workflow
- Point the documented live demo links and npm `homepage` metadata to
  https://artobest.com/ so references match the production site
- Relocate `CNAME` from `docs/` to `public/` so production builds retain the
  custom domain via Vite's static asset pipeline
- Set Vite `base` to `/` so production builds resolve polished assets from the
  site root without relying on a subdirectory deployment
- Recompose the HUD layout so the build menu and sauna controls live beside a
  fixed-width right panel, eliminating overlap and polishing the top-row
  alignment
- Add development-only Saunoja diagnostics that confirm storage seeding and log
  restored attendant coordinates after loading
- Simplify GitHub Pages deployment by publishing the raw `dist/` output with the
  official Pages actions, removing the repository-managed `docs/` mirror, and
  introducing a polished SPA-friendly 404 fallback in `public/404.html`
- Resolve the current git commit via `git rev-parse --short HEAD`, expose it as
  a shared `__COMMIT__` define, and use it for build-aware tooling and tests
- Refresh the HUD build badge with a glowing commit chip that surfaces the
  resolved hash (or a dev indicator) alongside improved accessibility metadata
- Regenerate GitHub Pages artifacts by running the latest production build,
  syncing hashed bundles into `docs/`, duplicating the SPA fallback, and
  reaffirming the `.nojekyll` guard file
- Introduce a unified resource bootstrapper that surfaces a polished HUD loader,
  aggregates asset warnings, and presents graceful recovery banners when
  initialization fails
- Copy production build output to `docs/` via an `npm postbuild` script that
  mirrors GitHub Pages fallbacks using standard shell utilities
- Stretch the canvas container to the full viewport, adopt dynamic viewport
  sizing, disable default touch gestures, and enforce 44px minimum hit targets
  for buttons and shared `.btn` styles
- Extend the viewport meta tag for full-bleed mobile layouts and surface the
  short git commit hash in a polished HUD footer
- Copy `docs/index.html` to `docs/404.html` during the build step and remove the
  legacy root-level `404.html`
- Sync GitHub Pages output directly from `dist/`, generating a SPA-friendly
  `404.html` and removing legacy root-level bundles
- Treat the live demo availability check as a warning when outbound network
  access is blocked so offline CI runs can succeed
- Track Saunoja damage timestamps and render a clipped radial hit flash when a
  unit is struck for more immediate feedback
- Resolve Saunoja icon path against the configured Vite base URL so attendants
  render correctly when the game is served from a subdirectory
- Convert canvas clicks to world-space selection toggles that persist Saunoja
  highlights, clear selection on empty hexes, and redraw the scene only when the
  active Saunoja set changes
- Persist Saunoja attendants across sessions via localStorage, spawn an initial
  guide when none exist, and pipe their selection-aware rendering through the
  main canvas renderer
- Render Saunoja units with a dedicated canvas helper that preloads the SVG
  icon, applies warm tint and highlight overlays, and layers steam and HP bars
  within clipped hex silhouettes
- Introduce Saunoja data helpers, sauna combat damage utilities, and polished
  canvas rendering helpers for HP, selection, and steam effects
- Add a polished monochrome Saunoja unit icon to `public/assets/units`
- Export shared hex rendering helpers (radius constant, `axialToPixel`, and
  a flat-topped `pathHex` canvas utility) via `src/hex/index.ts`
- Auto-initialize the game entry point outside of Vitest by invoking `init()`
  on module load so the map and resource bar render immediately
- Add a dedicated build step that emits `main.js` and `assets/game.css` at the
  repository root, refresh production HTML references, and clean up legacy
  hashed bundle artifacts
- Render hex tiles using a palette-driven gradient fill, cached SVG terrain icons,
  and highlight styling shared with the `.tile-highlight` class
- Introduce a glassmorphism-inspired HUD styling system with shared color tokens,
  tooltip affordances, and tile highlight treatments
- Establish a `main.ts` rendering entry point that drives canvas resizing,
  camera transforms, mouse wheel zoom, and touch gestures exposed via `index.html`
- Replace the root HTML shell with the new HUD layout, dedicated stylesheet, and SVG-powered icons
- Add high-contrast tile and UI SVG icon sets, integrate them into the top bar/resource display, and register the new asset paths in the loader
- Regenerate production bundle and update `index.html` to reference the latest hashed assets
- Safeguard unit rendering by bracketing canvas state changes with `save()`/`restore()`
- Move hex map rendering into a dedicated `HexMapRenderer` to separate presentation from tile management
- Share hex dimension calculations through a reusable helper used by map and unit rendering
- Refactor game initialization and rendering helpers into dedicated `ui` and `render` modules
- Include `404.html` in `docs/` and refresh build output
- Set Vite `base` to `/autobattles4xfinsauna/` and regenerate `docs/` build output
- Set Vite `base` to `/` for root-based asset paths
- Regenerate docs with latest build output and hashed assets
- Import sprite URLs directly and drop `asset()` helper
- Include custom 404 page for GitHub Pages
- Fail Pages build when bare `assets/` URLs are detected in `dist/index.html`
- Use relative asset paths in root index and rebuild bundles
- Set Vite `base` to `./` and rebuild docs with relative asset paths
- Provide noscript fallback linking to documentation when JavaScript is disabled
- Serve game directly from repository root and drop `docs/` redirect
- Refresh documentation with latest build output
- Clear corrupted game state from localStorage and warn when load fails
- Load game state via `safeLoadJSON` and ignore unknown building types
- Filter out invalid building types when restoring building counts
- Rebuild docs with relative asset paths so GitHub Pages loads CSS and JS correctly
- Set HTML title to Autobattles4xFinsauna
- Add `.nojekyll` to bypass Jekyll on GitHub Pages
- Resolve sprite paths using `import.meta.env.BASE_URL` so builds work from repository subdirectory
- Restore `.nojekyll` automatically after production builds
- Build outputs to `dist/` and workflow publishes to `docs/`
- Add workflow to build and publish `docs/` on pushes to `main`
- Set explicit Vite base path for GitHub Pages
- Fix Vite base path to always `/autobattles4xfinsauna/`
- Add `verify-pages` CI workflow to validate Pages builds
- Publish `dist/` to `docs/` only after verification succeeds
- Remove legacy Pages deployment workflow
- Redirect project root to `docs/` so GitHub Pages serves the game
- Improve mobile scaling by resizing canvas to viewport and device pixel ratio
- Improve high-DPI rendering by scaling canvas to `devicePixelRatio`
- Add responsive layout and media queries for mobile UI components
- Add `getMaxHealth` method to `Unit` and use it in game rendering
- Gracefully fall back when Web Audio API is unavailable and resume audio on first interaction
- Display a styled error overlay when asset loading fails
- Defer game initialization until DOMContentLoaded via exported `init()`
- Add workflow to deploy docs from `dist/` on pushes to `main`
- Switch deployment workflow to Node.js 18
- Introduce a five-region HUD grid scaffold for the experimental UI v2, teach
  `ensureHudLayout` to emit explicit top/left/content/right/bottom anchors, move
  the v2 bootstrapper into the centered content well, and apply Tailwind-style
  grid utilities so the overlay honors safe margins from 1280×720 through
  1920×1080.
- Replace the Saunoja attendant icon with a high-fidelity, non-binary SVG,
  retune the overlay clip/scale/tint pipeline so the refreshed artwork renders
  cleanly across zoom levels, extend the renderer tests for the new budgets,
  and confirm the asset loads through the build pipeline.<|MERGE_RESOLUTION|>--- conflicted
+++ resolved
@@ -2,14 +2,7 @@
 
 ## Unreleased
 
-<<<<<<< HEAD
-- Stage persistent stronghold boss encounters with dedicated archetypes, map
-  clearing on defeat, encounter persistence, and Vitest coverage for XP rewards
-  plus the new boss flag plumbing.
-=======
-- Realign the Battle Rhythm doctrine with design notes by removing the unintended
-  global damage boost from its modifiers and refreshing combat regression tests.
->>>>>>> b938bdef
+
 
 - Launch the Hypersteam Levy Ultimatum, a prestige-gated double-edged economy
   boost that drenches breweries in bonus Sauna Beer while enemy aggression,
