# Changelog

## Unreleased



<<<<<<< HEAD
- Introduce an optional chunk pre-population routine guarded by
  `ENABLE_CHUNK_POPULATION` so enabling the flag expands surrounding map
  chunks as player units cross chunk boundaries, reducing hitching in large
  skirmishes.
=======
>>>>>>> 5ba4fd42

- Remove the change-detection gate from the GitHub Pages workflow so every
  push to `main` rebuilds and redeploys the site without being skipped.

- Retire the disabled GitHub Pages workflow file so GitHub only loads the
  active deployment automations.

- Trim redundant GitHub Pages runs by gating deployments behind a changed-file
  detector, align the LFS fetch/checkout sequence with the documented flow,
  and add dist smoke checks so the queue no longer floods with canceled builds.

- Resolve unit and building sprite URLs through Vite's asset pipeline so
  production bundles reference the hashed art assets and render the portraits
  instead of the placeholder textures.

- Track the live hex bounds in the terrain and fog caches so map expansions
  invalidate chunk offsets before rendering, keeping terrain and fog aligned
  after negative-coordinate growth and covering the regression with Vitest.

- Guard stronghold encounter unit registration so early seeding no longer
  triggers the "Game runtime has not been configured" crash, letting the GitHub
  Pages build render again after deployment.

- Confirm the Vite `dev`, `build`, and `preview` scripts remain intact so
  `npm run build` reliably emits the production bundle into `dist/` for local,
  CI, and GitHub Pages deployments.

- Resolve the Vite base path to `/` when a custom domain is detected via an
  absolute `homepage` or bundled `public/CNAME`, keeping repository-prefixed
  slugs as an opt-in fallback for GitHub-hosted deployments.

- Invalidate terrain and fog render caches when the origin shifts so expanding
  the map bounds re-aligns chunk canvases, and cover the regression with a
  dedicated TerrainCache test.

- Resolve the blank GitHub Pages splash by deriving the Vite base path from
  deployment environment overrides and mirroring the docs bundle with
  relative asset URLs so repo-hosted builds load their hashed scripts.

- Inject the active git commit into production Vite builds so GitHub Pages and
  runtime freshness checks report the correct `#7c8ab05`-style build marker.



- Prevent stale build reload loops in privacy-restricted browsers by falling
  back to URL-based guards when session storage writes fail, document the
  behavior, and add regression coverage to ensure only one reload attempt.

- Launch the Hypersteam Levy Ultimatum, a prestige-gated double-edged economy
  boost that drenches breweries in bonus Sauna Beer while enemy aggression,
  cadence, and strength ratchet upward for commanders bold enough to toggle it.

- Introduce the Glacial Gambit precision doctrine with extended range, stacked
  hit bonuses, brittle defensive penalties, fresh combat regression coverage,
  and updated policy briefings for the frost-marksmanship branch.

- Introduced the Steam Debt Protocol economic edict, a toggleable bond surge that
  layers luxe passive Sauna Beer production while spiking enemy aggression and
  cadence with reversible scaling hooks and a heavier upkeep multiplier.

- Introduce the Saunojas' Rage berserker doctrine with double damage, a tuned 50%
  hit cap, upkeep surcharges, fresh Vitest regression coverage, and refreshed
  policy docs describing the full combat doctrine ladder.

- Rally enemy reinforcements from surviving strongholds, spawning squads on or
  adjacent to active bastions before falling back to edge entries, and cover the
  new routing with integration tests.

- Cloak newly seeded enemy strongholds in fog unless prior saves revealed them,
  keeping fresh campaigns mysterious and covering the regression with
  progression tests.


- Add a crest-inspired close control to the command console roster view, polish
  the HUD styling for the new button across breakpoints, and cover the
  interaction with integration tests that verify the roster overlay collapses
  through the bridge wiring.

- Retire the HUD roster toggle button in favor of direct command console wiring,
  removing the unused asset and styles while updating tests and docs to reflect
  the streamlined roster flow.
- Detect stale GitHub Pages caches at runtime, fetch the live bundle commit,
  trigger a one-time cache-busting reload so the published site always boots the
  newest build without manual hard refreshes, and resolve the runtime bundle
  probe against the GitHub Pages base path so repo-scoped assets stay reachable.
- Track unlocked loot rarity tiers in progression storage, filter loot rolls to
  respect the unlocked list, cover the regression with Vitest, and refresh the
  Steamforge Atelier copy to call out rarer cache unlocks.
- Persist loot-drop upgrades with additive modifiers, gate loot rolls behind the
  progression-driven drop chance, update the loot roller to accept explicit
  roll counts, and cover the new progression module plus RNG gating with
  focused Vitest cases.
- Surface an enemy scaling telemetry console with a glassmorphic panel, lazy-loaded summaries, HUD navigation badge, and Vitest
  coverage for empty and malformed storage scenarios.
- Detect custom domain deployments during GitHub Pages builds and set
  `PUBLIC_BASE_PATH=/` so published bundles use root-relative asset URLs while
  preserving the repository-prefixed fallback for GitHub-hosted sites.
- Preserve relative `PUBLIC_BASE_PATH` values, derive a GitHub Pages fallback
  from `GITHUB_REPOSITORY` when no base override is provided, document the
  environment requirements, and extend the asset loader tests to cover the
  repo-prefixed paths.
- Configure the GitHub Pages build to inject `PUBLIC_BASE_PATH` so Vite emits
  repo-prefixed asset URLs and unit portraits load reliably from the published
  GitHub Pages site.
- Keep the command console toggle visible on desktop layouts, honor collapse
  requests across wide viewports, and add HUD lifecycle coverage for the toggle
  interactions.
- Remove the deprecated `saunoja.svg` unit art from app, public, and docs
  bundles so art contributors know the vector variant is retired.
- Remove the redundant artocoin badge assets from app, public, and docs
  bundles so the build no longer ships the unused SVG variant.
- Default the command console to launch collapsed on narrow layouts, opening the
  right panel only when HUD navigation interactions request a view, and extend
  navigation coverage for the gated reveal.
- Add roving tabindex and arrow-key semantics to the HUD navigation toolbar so
  keyboard users can cycle roster, policy, and event views with focus staying in
  sync with the active badge.
- Replace the left-side HUD navigation card with a compact top-left toolbar,
  wire in new roster/policy/event crest badges, refresh styling to match the
  inventory treatment, and update HUD navigation tests for the icon toggles.
- Capture the previous artocoin balance before clearing storage, emit the reset
  notification so cached listeners update immediately, and cover the regression
  with a focused progression test.
- Normalize roster counts in the objective tracker so NaN values fall back to
  zero, keep progress metrics clamped to non-negative integers, and cover the
  roster wipe defeat flow when the roster feed misbehaves.
- Factor the HUD time and enemy ramp listeners into `game/signals/hud.ts`,
  update `game.ts` cleanup to dispose the observable helpers, and add Vitest
  coverage for subscription and disposal semantics.
- Extract roster synchronization helpers into `game/roster/rosterSync.ts`, update
  `game.ts` to delegate to the service, and cover persona creation plus stat
  syncing with focused Vitest cases.

- Introduce a `GameController` coordinator that wraps game setup, draw, canvas
  input, start, and cleanup flows, move the map/battlefield initialization into
  the controller with injectable dependencies for testing, update `game.ts` to
  delegate through the new orchestrator, and add focused Vitest coverage for the
  setup/start/cleanup lifecycle.

- Bridge the roster HUD toggle, right panel, and inventory UI to a shared
  `openRosterView`/`closeRosterView` API so the roster button opens the command
  console, inventory toggles collapse it, and tests cover the polished
  management flow.
- Add a polished roster crest toggle to the HUD cluster, hiding the roster
  bottom tabs by default, wiring the `sauna-roster:*` events through the new
  overlay state, and refreshing tests plus styling so the command dock stays
  trim until the roster is invoked.


- Resolve the Vite deployment base from environment configuration so root-hosted
  builds default to `/` while GitHub Pages paths remain opt-in.

- Align the Vite base path with the GitHub Pages mount so portrait assets load
  from `/autobattles4xfinsauna/` in production while keeping local development
  rooted at `/`.

- Resolve the unit portrait loader to Vite-managed URLs so hashed Saunoja and
  orc PNGs load without 404s in the runtime.

- Normalize asset loader URLs against the configured base path so hashed
  portraits resolve on nested deployments, and cover the helper with targeted
  tests.

- Point the unit sprite loader at the published PNG filenames and align the
  docs assets so the static site reliably loads every polished Saunoja and orc
  portrait.

- Detach the combat log from the events tab into a fixed console footer with a
  collapsible header, persist the collapse preference, and refresh styling plus
  HUD tests for the compact UX.

- Restore the HUD overlay grid so the base and region classes persist across
  variant switches, keeping roster and icon panels visible after toggling the
  right-side collapse.

- Replace the right-panel tab strip with a left-side HUD navigation card that
  drives roster, policy, and event views, reparent the policy console into the
  command sheet, and refresh styles plus tests for the streamlined layout.

- Extract the roster orchestrator into `game/orchestrators/roster.ts`, wire it
  through the runtime dependency hooks, update HUD and test imports, and cover
  roster entry sorting plus summary selection with focused Vitest cases.

- Rehydrate Saunoja attachments after loading roster storage so experience,
  coordinates, and baselines persist across saves, extend the affected Vitest
  cases with longer async windows, and update the animation loop test to track
  the runtime game loop callback directly.

- Extract the game runtime bootstrap into `game/runtime/index.ts`, re-export the
  lazy singleton API from `game.ts`, and add coverage to confirm the runtime is
  configured on-demand through the new entry point.

- Add polished behavior toggles to the battlefield selection mini HUD so you can swap unit directives directly from the popup and keep roster state in sync.

- Split the classic HUD orchestration into runtime UI adapters so `GameRuntime`
  composes action bar, top bar, sauna overlay, inventory HUD, and right panel
  controllers from injected dependencies, keeping the
- Extract a dedicated roster runtime service that centralizes Saunoja loading,
  persistence, persona refresh, and selection state, inject the service into
  `GameRuntime`, and update the HUD plus right panel bridges to consume the new
  helpers while preserving polished selection behaviour.


- Introduce a `GameRuntime` orchestrator that centralizes canvas state, game
  loop scheduling, and HUD lifecycle management, refactoring `game.ts` and
  `main.ts` to delegate through the runtime singleton so input handlers and the
  polished ability wiring stay aligned across restarts.


- Normalize freshly spawned units so their health always matches the computed
  maximum, clone archetype stat blocks before adjustment, and cover the
  regression with focused unit and factory tests to keep reinforcements battle
  ready.


- Ensure Saunoja reinforcements spawn at 100% health by syncing unit and
  attendant HP to their boosted maximums when effective stats increase, keeping
  fresh recruits battle ready even after roster upgrades.

- Remove the experimental HUD v2 implementation, simplify game and shell
  initialization to always load the classic HUD, prune the associated settings
  persistence and toggles, and update tests plus documentation to reflect the
  classic-only experience.

- Extract sauna lifecycle wiring into `game/setup/sauna.ts`, add a reusable
  right-panel initializer, and adjust game setup to consume the new helpers with
  focused unit coverage for tier persistence, UI toggling, and spawn queue
  management.

- Guard modifier application so `onApply` failures unwind partial state, skip
  addition events, and cover the regression with a focused runtime test to keep
  gameplay modifiers cleanly indexed.

- Refactor game HUD initialization into dedicated helpers that configure
  classic and modern overlays with shared ability wiring, centralize right panel
  lifecycle management, and cover both flows with targeted unit tests to ease
  future HUD tweaks.

- Introduce combat doctrine policies that boost roster attack, defense, and hit
  reliability while raising upkeep, propagate toggle events through Saunoja
  stat recalculations, and wire combat resolution plus economy ticks to respect
  the new damage, hit chance, and upkeep modifiers with dedicated tests.

- Extend policy lifecycle handling so toggleable edicts can be disabled and
  re-enabled without repaying their costs, emit dedicated revoke events for
  listeners, persist the enabled state in saves, and refresh the HUD plus logs
  to reflect the new lifecycle hooks.

- Teach the build metadata pipeline to honor a `SOURCE_COMMIT` override so
  release tooling can inject the freshly committed hash before mirroring the
  docs bundle, keeping the published build badge in perfect sync, and relax the
  docs verifier to accept docs-only follow-up commits that reference the
  freshly built release hash.

- Update the GitHub Pages workflow to upload a uniquely named deployment
  artifact so reruns never collide on the default `github-pages` bundle and the
  publishing job can deploy our polished builds without manual retries.

- Refresh the HUD inventory toggle so it renders the sauna bucket crest from
  `inventory-saunabucket-01.png`, keeping the quartermaster control aligned with
  the polished stash artwork.

- Swap the quartermaster HUD toggle over to the polished sauna bucket crest,
  align it beneath the artocoin shop control, and keep the overlay visuals in
  step with the refreshed inventory branding.

- Relocate the quartermaster stash behind a polished inventory crest toggle, add
  a glassmorphism popup with responsive scrim, and update the HUD layout plus
  tests so the command dock no longer reserves a bottom tab for the drawer.

- Extend unit spawning with dedicated appearance samplers that fall back to the
  provided deterministic RNG, ensuring Saunoja recruits and invading orcs roll
  across every polished model without desynchronising combat scaling, and cover
  the behaviour with fresh Vitest cases.

- Ensure freshly deployed builds bypass stale caches by marking the HTML shell
  as non-cacheable and bundling the roster and resource crest SVGs through the
  Vite asset pipeline so the high-fidelity unit art and HUD chrome always draw
  the latest polished visuals on load.

- Randomize Saunoja and orc battlefield models so freshly spawned units pull
  from every high-fidelity render, persist attendant appearances across saves,
  and update the renderer plus atlas metadata to honor the polished variants.

- Stage the quartermaster stash against the freshly supplied sauna bucket art,
  folding the PNG into the panel backdrop with responsive gradients so the
  inventory overlay lands with richer, polished ambience across desktop and
  mobile layouts.

- Swap enemy combatants over to the new orc portrait PNGs, retune the sprite
  metadata for their taller aspect ratio, and map player-controlled units to the
  freshly supplied Saunoja renders so battlefield and HUD art stays polished and
  consistent.

- Refresh the Saunoja unit icons with the newly supplied high-resolution PNG
  renders, update the sprite metadata to honor their native sizes, and route the
  asset loader through the polished artwork for both battlefield and roster
  presentations.

- Batch unit sprite rendering through a cached atlas, precomputing placements
  so draw calls reuse the same geometry and can be issued in filter/shadow
  batches, slashing the overhead of 50-unit scenes and expanding the renderer
  tests to assert atlas usage.

- Upgrade the Artocoin crest renderings by swapping in the new product art,
  refreshing the base64 sprite so the latest coin treatment beams through the
  HUD badges, overlays, and inventory affordances.

- Carve the sauna shop progression logic into `src/game/saunaShopState.ts`,
  wiring polished helpers for artocoin balances, tier ownership, and listener
  subscriptions so the main game loop sheds its sprawling inline state.

- Stage cinematic battle feedback with synchronized attack and hit animations
  for units, emitting timing hooks on combat events and sampling glow/recoil
  states in the renderer so sprites lunge, flash, and recover in-step.

- Guard the roster HUD teardown by destroying the V2 controller before
  resetting the classic resource bar mount and extend the UI shell bootstrap
  test suite to assert the cleanup hook fires.

- Refresh terrain icon rendering by queuing load-completion events from the
  icon cache, tracking pending images so cached assets still notify listeners,
  attaching the load hooks before assigning image sources so synchronous cache
  hits still emit, and covering the terrain renderer with a Vitest case that
  dirties affected chunks to draw freshly decoded art on the first cold frame.

- Mount the stash drawer on the overlay instead of the command dock anchor so
  its fixed panel spans the viewport, keep a screen-reader proxy in the stash
  tab, and confirm the dock chrome stays pristine while the drawer opens at
  full height.

- Collapse the command console track in the HUD grid when the desktop toggle
  hides the panel, wiring a layout modifier class so the overlay widens the
  center column cleanly through the 840–1040px breakpoints.

- Align the stash and sauna shop drawers behind the shared
  `--inventory-panel-width`, reserve matching HUD offsets for both inventory
  overlays, and confirm the command dock stays unobstructed through the
  900–1280px breakpoints.

- Smooth the command console slide-over transitions so resizing from mobile
  closes and resets the drawer state, ensuring the body scroll lock clears and
  the toggle mirrors the desktop collapse status.

- Elevate the roster experience with stance-aware controls: display each
  Saunoja's current behavior in the featured HUD card, add a polished
  Defend/Attack/Explore segmented toggle to roster rows, and persist changes
  through the right-panel handler so battlefield routines update instantly.

- Refine battlefield routines to source unit behaviors from the new helper, lock
  defenders to the sauna perimeter unless invaders breach it, drive attackers
  toward the latest enemy sightings or the board edge, and cover each routine
  with focused `BattleManager` tests.

- Introduce Saunoja behavior preferences that synchronize with battlefield
  units, persist through reloads, and default to defend/attack routines based on
  faction alignment.

- Tighten battlefield AI behaviors so defenders hold a configurable sauna
  perimeter, attackers rally toward the latest enemy foothold instead of
  drifting to fog, and scouts retain their existing exploration flow, all backed
  by expanded `BattleManager` coverage.

- Rebalance the HUD overlay grid to prioritize the combat viewport on
  medium-width screens, swap the column template for minmax/fractional tracks,
  and keep the roster plus dock panels legible through the 960–1200px range.

- Rework the HUD overlay grid rows to auto-size the top bar and command dock,
  expose the new utility class in `src/style.css`, and verify both UI variants
  handle wrapped badges plus expanded docks without overlapping controls.

- Introduce dedicated Frost Raider, Captain, and Shaman archetypes with tuned
  stat progressions, thread them through the enemy faction bundles and spawn
  logic so encounters request the new `unit-raider*` sprites, and expand the
  test coverage to lock in the atlas metadata for the added IDs.

- Harden the sprite export pipeline so PNG rasterization finishes before the
  manifest updates, keeping the JSON and bitmap artifacts synchronized when the
  helper runs via `npm run export:sprites`.

- Relax the sprite transform parser to accept whitespace-separated translate
  and scale values, cover the `parseTransform` helper with Vitest to lock in
  the tolerant spacing, and refresh the generated sprite manifest to confirm
  the broadened parsing behaves identically.

- Move the sprite export helper into `tools/export-sprites.ts`, extend it to
  rasterize polished 64×64 PNG outputs (including 2× retina variants) into
  `public/sprites/`, and update the docs plus npm script so art drops ship with
  synchronized vector and bitmap artifacts.

- Collapse unit sprite rendering into a packed atlas: stitch every `unit-*`
  image into a shared canvas at load time, feed UV metadata into the renderer,
  split the base and sprite passes to minimize canvas state churn, expand the
  Vitest coverage and renderer benchmarks to assert atlas usage, and document
  the observed ~14% FPS gain in the unit visuals guide.

- Sync the Saunoja battlefield overlay with the new unit sprite atlas: replace
  the bespoke SVG loader with archetype-driven `unit-*` assets, stream sprite
  resolution through the renderer so attendants inherit the latest art, expand
  the Vitest coverage around Saunoja rendering, and document the visual upgrade.

- Teach the sauna shop to honor an injected runtime artocoin balance when
  local storage is unavailable: thread the getter through the game purchase
  handler, short-circuit spending with a mocked artocoin result, and lock in the
  regression with a Vitest case that simulates storage access failures.

- Relocate the policy cards into the bottom HUD tab: extract a reusable
  renderer that feeds `tabs.panels.policies`, wire it into the command-console
  setup to avoid duplicate mounts, and extend the HUD tab tests so the polished
  policy grid only appears in the dock.

- Route the battlefield selection overlay through unit identifiers so enemy
  clicks stream polished payloads into the mini HUD: add a unit-driven
  selection builder, teach the canvas handler to surface hostile focus, keep the
  FX status frame syncing across sources, and expand Vitest coverage to lock the
  enemy show/hide flow.

- Carve the command dock into explicit tab and action slots, mount the stash
  panel inside a dedicated bottom-tab pane alongside roster and policies,
  restyle the dock with deeper glassmorphic gradients, and update roster plus
  inventory HUD tests to cover the synced tab behavior.

- Slash the Modern Wooden and Futuristic Fission Sauna commission costs to 60
  and 130 artocoins, update progression tuning plus docs to reflect the faster
  cadence, and refresh the published bundles with the new pricing copy.

- Pull the stash drawer inside the HUD padding: clamp the inventory panel
  width, align it with the overlay offsets, and teach the command dock plus
  bottom tabs to respect the reserved space so the controls stay visible on
  1366p and 1080p layouts.

- Expand the unit visual style guide with faction palette tokens, renderer
  layering expectations, and curated “Design → Visual Style” navigation so art
  updates land with consistent lighting and references.

- Carve out a high-end sauna overlay: limit the canvas pass to the ambient
  glow, stream reusable perimeter anchors (angles, radii, world coords) to the
  status layer, restyle the DOM gauge into a slim annulus with a rotating badge
  driven by CSS variables/conic gradients, and refresh Vitest coverage plus UI
  docs so the polished overlay stays locked in.

- Standardize every unit sprite on a 64×64 canvas, re-export the SVGs with
  consistent padding, refresh `UNIT_SPRITE_MAP` scale math, wire up an
  `npm run export:sprites` helper that records the canvas manifest, document the
  pipeline in `docs/design/unit-visuals.md`, and extend renderer tests to assert
  the new dimensions.

- Ship the Avanto raider art drop: replace the placeholder raider sprite with
  the production SVGs from art, add captain and shaman variants, register their
  renderer metadata, and expand sprite tests so the anchors and scale ratios
  stay locked.

- Unify battlefield and HUD faction palettes behind new CSS tokens, teach the
  canvas renderer to read the shared values, layer in a softened rim light for
  premium unit bases, and extend sprite tests to lock the faction styling
  contract.

- Redesign the classic roster HUD into a full-width bottom tab tray with a
  dedicated expand/collapse control, dispatch expansion events from the
  inventory and command-console toggles, and refresh the glassmorphic styling
  across desktop and mobile breakpoints.

- Deliver the v1 frontline art drop: replace the soldier, archer, and Avanto
  marauder sprites with the art-pipeline SVGs, introduce guardian/seer Saunoja
  variants, retune sprite metadata so each unit centers on its hex base, and
  lock the renderer tests to the new anchors and scale ratios.

- Lock the Steamforge Atelier crest and tier badges to dedicated 3rem wrappers
  so the shop assets render at the intended proportions inside the sauna panel.

- Route battlefield status overlays through a fresh FX manager frame buffer so
  the renderer pushes live HP, shield, and modifier data for visible units,
  drive the sauna countdown ring via the shared UnitStatusLayer payloads, and
  extend Vitest coverage around the overlay pipeline.

- Introduce a `drawUnitSprite` renderer helper that paints faction-aware oval
  bases with layered gradients, refactors battlefield unit rendering to reuse
  the placement math for Sisu outlines and selection cues, extends the Vitest
  suite for sprite geometry, and documents the polished pipeline.

- Merge the roster, stash, and policies HUD panes into a unified glass dock with
  a shared tab strip, route the stash renderer through the new panel, and refresh
  HUD tests to reflect the tab-driven layout.

- Land a glassmorphic Selection Mini HUD that listens to the FX manager for
  focus payloads, anchors above the battlefield sprites with faction-aware
  gradients, and surfaces HP, equipment, and status chips with fresh Vitest
  coverage for show/hide flows.

- Reanchor the HUD around explicit top-left, top-right, and command-dock mounts,
  move the resource bar, topbar, action tray, and alerts into those anchors, and
  restyle the trays with glassy gradients plus refreshed tests for the new
  layout order.

- Introduce dedicated UI v2 controllers for the roster, top bar, inventory, log,
  and sauna experiences, bootstrap them from `setupGame` alongside variant-aware
  cleanup, and extend the Vitest suite so both classic and v2 HUDs mount the
  correct controllers.

- Replace the experimental HUD bootstrap with a polished React shell that docks
  the classic resource bar, streams live roster/log/resource updates from the
  core controllers, and backstop the v2 layout with Vitest + Testing Library
  coverage.

- Sanitize objective metrics before calculating artocoin payouts so defeat floor
  rewards appear in the end-screen ledger even when objective summaries omit
  optional tallies, and backstop the regression with updated coverage.

- Rebuild the GitHub Pages mirror so the published bundle ships the "Return to
  Classic HUD" toggle and current commit badge.

- Replace canvas-rendered attendant HP rings and sauna cooldown gauges with a
  DOM-driven status layer that mirrors the existing gradients, pipes buff data
  from the FX manager, cleans up when units fall, and ships with focused UI
  tests to guard mounting and teardown.

- Ship an accessible “Return to Classic HUD” control within the experimental
  overlay, persist the sauna settings toggle when players opt out, and reboot
  the classic layout instantly with fresh regression coverage.

- Encode the product-supplied Artocoin crest PNG as a base64 data URI so the
  HUD, shop, and build badge render the polished crest without checking a
  binary blob into the repository.



- Refresh the GitHub Pages mirror in `docs/` so the published build references
  the latest commit badge and script bundle.



- Refresh the published docs bundle so the build badge reflects the
  current commit metadata.

- Launch the Steamforge Atelier artocoin shop with a dedicated top-bar badge,
  refreshed end-screen ledger, updated UI regression coverage, and expanded
  documentation so sauna tiers commission with artocoins instead of NG+ stats.

- Separate artocoin progression from NG+ persistence, migrate legacy saves into
  a dedicated balance slot, adopt the new payout formula for run completion,
  and reset prestige modifiers so future difficulty tuning flows through
  purchased upgrades instead of NG+ levels.

- Track objective enemy kill and exploration tallies per run so the end screen
  snapshot captures combat momentum and fog busting progress, backed by fresh
  regression coverage.

- Document the artocoin payout pipeline with tier baselines, difficulty
  modifiers, defeat floors, and a companion design note so engineering can wire
  the formula straight into the economy systems.

- Collapse the HUD grid into a single-column mobile stack, stretch the left,
  right, and bottom regions to full-width trays, and ensure the command console
  toggle still slides in over the canvas alongside the mobile action bar.



- Expand the HUD right rail with a clamp-based 420px target, widen the overlay
  grid column, and tune the mobile sheet so roster panels breathe on large
  monitors without regressing slide-out behavior.

- Introduce a K-weighted audio QA workflow with `npm run audio:lint`, upgrade
  the loudness utilities, retune procedural combat cue metadata to hit the
  -16 LUFS target, and document the tooling in the README and audio guides.

- Upgrade the enemy frontline with aurora-lit SVGs for the soldier, archer, and
  Avanto marauder, recalibrate their sprite anchors/scales, and refresh renderer
  tests so battlefield placement matches the premium art.

- Sync Saunoja overlay icons with animated render coordinates so attendant
  badges glide alongside their battlefield units, threading the callback through
  the draw pipeline and extending Vitest coverage for both the renderer and
  roster synchronization.

- Keep NG+ roster unlock spawn limits from dropping below the base sauna tier
  capacity so fresh profiles can queue three attendants while higher unlocks
  continue to respect the active tier ceiling.

- Publish an MIT LICENSE file, align package metadata with the SPDX identifier,
  and document the licensing update for downstream consumers.

- Swap combat SFX palette for the calming Birch Mallet Chimes, Cedar Breath
  Clusters, and Aurora Steam Pads patches with rotating procedural variants,
  refreshed metadata, and updated licensing notes.

- Reinforce combat audio with per-cue polyphony caps, weighted SFX debounce
  windows, SISU-triggered music ducking, and Vitest coverage for the limiter and
  ducking safeguards to keep repeated cues from overwhelming the mix.

- Introduce a dedicated Web Audio mixer with persisted master/music/SFX buses,
  route ambience loops and combat cues through the shared gains, ship a polished
  in-game mixer overlay with live sliders and ambience toggles, and cover the
  mixer persistence and routing with new Vitest suites.

- Rebuild the command console combat log with structured event payloads, polished
  filter chips with persisted preferences, spawn aggregation, and Vitest
  coverage for both the log store and UI filter interactions.

- Introduce a bottom-aligned React/Tailwind action bar that anchors to the HUD
  grid, hosts Sisu Burst, Torille!, Build, Sound, and Pause controls with
  hotkeys plus resource-aware shake/pulse feedback, trims the legacy top bar to
  resource/time/enemy ramp badges, and threads a real pause toggle through the
  game loop.

- Sync the published docs mirror with the refreshed HUD build so the hashed
  Vite bundles and embedded build badge match the current commit.

- Adopt Tailwind CSS for the classic HUD by wiring the Vite plugin, publishing
  shared spacing, radius, shadow, and z-index tokens, migrating the stash badge,
  loot toast stack, and error overlay to utility classes, and refreshing the
  published docs mirror after the rebuild.

- Rebuild the GitHub Pages mirror from the latest production build so the
  hashed Vite bundles and published HTML reflect the refreshed deployment.

- Launch a persistent event scheduler that survives reloads, powers premium
  animated event cards in the command console, dispatches choice outcomes
  through the event bus, and lands Vitest coverage for persistence plus
  single-resolution guarantees.

- Extend sauna settings persistence with an experimental HUD flag, expose the
  toggle in the quartermaster drawer with polished controls, and branch the main
  bootstrap to launch a React/Tailwind placeholder when the flag is enabled.

- Overhaul the policy system with a shared registry, premium HUD cards that surface
  prerequisites, typed events, declarative effect wiring, and Vitest coverage for
  both successful enactments and rejection flows.

- Nest the loot toast stack inside the HUD action column, refresh its
  glassmorphism treatment for responsive layouts, and keep loot notices from
  covering the command console across desktop and mobile viewports.

- Elevate the stash drawer layering so it sits above the command console, gating
  pointer interactivity to the open state and keeping the right rail fully
  covered on desktop and mobile layouts.

- Enforce sauna tier roster ceilings during player spawns with heat-aware queueing,
  auto-advancing NG+ tier unlocks, and expanded coverage for tier transitions and
  blocked reinforcements.


- Introduce a curated sauna tier registry with persistent selections, premium
  badge art, unlock progress cues, and tier-aware roster caps, backed by new
  serialization and HUD DOM regression tests.


- Wire the CI workflow to run `npm test` after builds so the docs mirror guard
  executes on every push, regenerate `docs/` with the current bundle commit, and
  document the enforced check for contributors.


- Correct the active roster counter to track only living attendants, allowing
  expanded caps to spawn multiple reinforcements in a tick, and backstop the
  behaviour with updated Vitest coverage for the game loop and economy.


- Upgrade battlefield motion with dedicated render coordinates, eased 200 ms
  tweens, premium motion trails, and Vitest coverage validating animator and
  combat manager interpolation so unit movement feels polished while combat
  logic stays deterministic.

- Introduce Saunoja leveling with kill and objective XP payouts, stat growth,
  and persistence; refresh the roster HUD and command console with level
  badges plus progress rings, and lock the experience pipeline down with new
  regression tests.

- Expose NG+ and policy-friendly enemy ramp knobs, thread the modifiers into
  the spawner and HUD telemetry, persist structured enemy scaling summaries for
  post-run analysis, and document the new configuration hooks alongside fresh
  integration coverage for cadence, calm periods, and ramp strength tuning.

- Refresh the inventory stash badge with an inline SVG bag icon, centered
  styling, and updated palette treatments for a crisper HUD affordance.

- Ensure the HUD atom styles ship with every entry point by importing
  `ui/style/atoms.css` in the main bootstrap, mirroring the refreshed bundle to
  `docs/`, and verifying the stash badge renders its icon in production builds.

- Introduce a combat audio loudness workflow by adding a reusable WAV analysis
  utility, a `vite-node` QA script with auto-normalisation support, runtime
  metadata for cue gain, a Vitest regression that decodes each payload, and
  contributor docs covering the target LUFS and verification steps.

- Keep the stash overlay interactive even when focus operations throw by
  toggling the inventory panel class before focusing, guarding the panel focus
  helper with a fallback, and covering the regression with Vitest DOM tests.
- Add a sauna integrity HUD that tracks structure health with an animated
- Add a sauna integrity HUD that tracks structure health with an animated
  glassmorphism bar, reacts to combat events with reduced-motion aware impact
  flashes plus destruction shockwaves, and ships with Vitest coverage for the
  new damage and defeat transitions.

- Restore the inventory overlay's pointer interactivity only while the stash
  panel is open so its controls respond crisply without blocking gameplay when
  closed.

- Script a new end-screen epilogue for sauna destruction so defeat runs narrate
  the collapse with bespoke copy and polished UI coverage.

- Refresh the soldier and archer unit art with high-fidelity 128×128 SVGs,
  recalibrated sprite metadata, and placement tests so their battlefield
  silhouettes match the marauder's polish.

- Track sauna structural health in objectives, piping combat-driven
  `saunaDestroyed` defeat events through the tracker and combat manager so runs
  end immediately when enemies raze the structure, with progress summaries now
  reporting sauna durability.
- Restore friendly sprite rendering alongside Saunoja overlays by feeding the
  full unit roster into the battlefield renderer, retargeting the overlay hook
  to unattached attendants for HUD/status duties, and extending renderer and
  game-loop Vitest coverage so the FX layer still captures friendly payloads.
- Preserve enemy visibility when Saunoja overlays hide player sprites by
  routing friendly vision sources through the renderer and covering the
  regression with a focused Vitest battlefield draw test.
- Extend the sauna's aura as a vision source so overlapping enemies stay
  visible even without active scouts, wiring the renderer through the game
  draw loop and locking the behaviour down with a Vitest regression.

- Overhaul enemy scaling with configurable difficulty curves, ramp-tier bundle
  unlocks, telemetry snapshots, and long-run simulations so cadence keeps
  tightening and marauders escalate in strength for balance tuning.

- Rebuild the GitHub Pages mirror from commit ef38287 so the hashed Vite
  bundle, published HTML, and build badge all advertise the latest deploy.

- Rebuild HUD controllers during `setupGame` so repeated `destroy()` + `init()`
  cycles refresh the top bar, inventory badge, and command console without
  duplicating DOM nodes or leaking listeners, covering the flow with a Vitest
  lifecycle test.
- Fix Sisu Burst expiration to roll back only its attack, movement, and barrier
  bonuses while preserving other buffs applied mid-burst and notifying stat
  listeners when the surge fades.

- Fix combat resolution so `remainingShield` includes both base and keyword
  barriers, and extend the resolve tests to cover leftover keyword stacks after
  a hit.

- Restrain fog-of-war reveals from re-triggering camera auto-framing after the
  opening reveal by adding an `autoFrame` toggle to `HexMap.revealAround` and
  opting recurring gameplay calls out so manual camera adjustments stay intact.

- Teach the balance simulator to resolve its CSV output inside the active OS
  temp directory instead of hard-coding `/tmp`, and log the resolved path so
  contributors can spot the destination.
- Migrate SISU burst APIs into `src/sisu/burst.ts`, retarget the game, renderer,
  and HUD imports, and remove the legacy `src/sim/sisu.ts` implementation after
  the move.
- Rebuild the GitHub Pages mirror from commit ce40f24 so the hashed Vite
  bundle, published HTML, and build badge all advertise the latest deploy.
- Add a `verify:docs` guard that checks the docs bundle commit hash against the
  current HEAD so stale mirrors fail fast in CI and locally.
- Guard ambience preference reads behind a resilient storage helper so startup
  falls back to defaults when `localStorage` is unavailable, and cover the
  regression with a Vitest stubbed-storage test.
- Move the unit module barrel exports into `src/unit/index.ts`, refreshing
  import paths across the game and renderer to keep the public unit surface
  stable while aligning with directory conventions.
- Pace unit beer upkeep so the economy only deducts reserves every five
  seconds, matching the new simulation cadence and communicating the change to
  players.

- p resolution with new Vitest assertions.

- Surface sauna beer debt in the HUD by letting negative totals render, tagging
  the resource badge for debt styling, enriching the aria-label messaging, and
  covering the regression with a Vitest DOM test.
- Polish battlefield unit rendering by cataloguing sprite metadata in
  `src/render/units/sprite_map.ts`, introducing snapped placement helpers and
  zoom utilities, wiring the renderer and Saunoja portraits through them, and
  covering the anchor math with new Vitest suites across zoom levels.
- Introduce a dedicated equipment system that maps item slots and stat
  modifiers through `src/items/`, threads equip/unequip guards into
  `src/game.ts`, refreshes roster storage plus calculations, polishes the
  roster panel UI with per-slot controls, and covers the flow with Vitest
  suites.
- Rebuild the inventory HUD with a responsive stash panel suite in
  `src/ui/stash/`, derived selectors from `src/state/inventory.ts`, expanded
  `InventoryState` transfer/equip events, comparison-driven quick actions,
  polished CSS modules, and Vitest coverage for selectors and the panel
  behaviour.
- Rebuild the GitHub Pages mirror from commit 8f618f4 so the hashed Vite
  bundle, published HTML, and build badge all advertise the latest deploy.
- Introduce a guided HUD tutorial with spotlight tooltips, keyboard navigation,
  and a persistent skip flag, wire it into bootstrap, and document the
  onboarding flow for contributors.


- Document the `docs/` mirror refresh workflow in the README deployment section,
  highlighting the `npm run build` + sync step and cross-linking to the
  contributing notes about the custom domain records.
- Encapsulate NG+ progression in `src/progression/ngplus.ts`, persist run seeds,
  levels, and unlock slots through `GameState`, wire the modifiers into economy
  upkeep, reinforcement slots, enemy aggression, and elite loot odds, and cover
  the new math with focused Vitest suites plus README documentation.
- Add a progression tracker in `src/progression/objectives.ts` to monitor strongholds,
  roster wipes, and upkeep debt, surface a glassmorphism NG+ end screen via
  `src/ui/overlays/EndScreen.tsx`, escalate enemy spawn cadence each prestige, and
  document the refreshed loop.
- Launch a battlefield feedback suite that emits glassy damage/heal floaters,
  eases fatal fades, and jostles the canvas on major hits via
  `src/ui/fx/Floater.tsx`, `src/render/unit_fx.ts`, and updated `game.ts`
  wiring, all while honoring reduced-motion preferences and documenting the
  new overlays
- Layer a Web Audio sauna-and-forest ambience loop with seamless crossfades,
  surface a top-bar ambience toggle and volume slider that persist
  `audio_enabled`, sync with the master mute, honor reduced-motion
  preferences, and document the new controls
- Introduce an `src/audio` suite with registry-driven SFX playback, hook combat
  hits, kills, and SISU bursts into the event bus so polished cues fire while
  honoring the shared mute toggle, and document the procedurally generated WAV
  payloads plus licensing for contributors
- Halt the main animation loop during teardown by tracking the active frame ID,
  cancelling it in `cleanup()`, guarding the callback against post-shutdown
  ticks, and covering the lifecycle with a Vitest regression so repeated
  restarts stay polished and leak-free
- Centralize terrain palette tokens into `src/render/palette.ts`, introduce
  zoom-aware outline helpers, render fog-of-war through cached Perlin masks
  with multi-stop gradients, and refresh the README feature callouts to
  document the upgraded battlefield sheen
- Remove the unused `src/counter.ts` helper now that the counter demo has
  shipped elsewhere, keeping the Vite starter remnants out of the bundle
- Remove the unused `src/typescript.svg` asset so no leftover Vite starter
  icons ship with the build
- Remove hashed bundles from `assets/`, add ignore rules to keep future Vite
  outputs confined to `docs/`, and rebuild to verify only the published mirror
  receives generated files
- Compute camera-visible chunk ranges to populate tiles on reveal, move terrain
  drawing into an event-driven chunk cache that reuses offscreen canvases, wire
  the renderer through the new utilities so terrain, fog, and building updates
  invalidate the right chunks, and cover the flow with chunk invalidation tests
- Smooth battlefield workload spikes by rotating unit updates through a
  round-robin scheduler, reuse cached paths with TTL-aware invalidation when
  obstacles remain unchanged, and document the optimization with fresh tests
  to keep combat responsive under heavy unit counts
- Wire a `npm run simulate` balance harness through `vite-node`, seed 20 deterministic
  maps for 150 ticks, export beer/upkeep/roster/death snapshots to `/tmp/balance.csv`,
  and document the workflow for contributors
- Add a post-build CI gate that runs the `check:demo` script so pull requests
  surface broken live demo links or titles while preserving offline-friendly
  warnings
- Refactor bootstrap wiring into dedicated input, HUD, and loader modules so the main entrypoint stays a light orchestrator with reusable UI hooks
- Extract polished roster storage and HUD modules, relocate asset configuration,
  and add smoke tests so serialization and summary UI updates remain stable
- Guard `safeLoadJSON` against missing `localStorage` implementations and cover
  the fallback with tests so storage-less environments no longer throw during
  asset loading helpers
- Add a disposable sauna command console setup that unregisters media-query and
  event bus listeners while removing the HUD panel during cleanup so repeated
  game initializations no longer leak toggles or listeners
- Expose a disposable controller from the HUD topbar so cleanup routines remove
  SISU burst and resource listeners before rebuilding the UI, preventing
  duplicated overlays during restarts
- Note in issue #245 that the `src/unit.ts` barrel must migrate to `src/unit/index.ts`
  (or be removed) and its consumers updated before adding the new `src/unit/`
  directory so the refactor avoids path collisions
- Amend issue #253 to migrate every SISU import (for example, `useSisuBurst` in
  `src/game.ts`) from `src/sim/sisu.ts` to the new `src/sisu/burst.ts` module and
  delete the legacy `src/sim/sisu.ts` once all callers move over so no orphaned
  implementation remains after the refactor
- Expand TypeScript and Vitest globs to cover a dedicated `tests/` tree so future
  issue tasks can land spec files outside `src/` without compiler friction
- Introduce faction loot tables with rarity-weighted rolls, stash new drops in a
  persistent inventory that auto-equips selected attendants when possible,
  surface polished HUD toasts and a quartermaster panel for stash management,
  and cover loot generation plus inventory persistence with Vitest suites
- Amplify SISU Burst with +50% attack, a one-charge shield, and temporary
  immortality tracked through the modifier runtime, emit polished HUD status
  messaging, and cover the surge with regression tests to ensure buffs expire
  on schedule
- Upgrade the command console roster to render shared Saunoja stats, live loadout
  icons, and modifier timers with polished styling, refresh the panel on
  inventory and modifier events, and cover the new HUD with Vitest DOM tests
- Track sauna heat with a dedicated tracker, drive the economy tick to drain
  upkeep and trigger heat-gated player spawns through a shared helper, and
  cover the flow with upkeep and reinforcement tests
- Catalog faction spawn bundles in JSON, expose weighted selection helpers, and
  drive enemy wave spawns through the bundle system with cadence and identity
  tests
- Introduce a shared combat resolver that applies the max(1, atk - def) formula,
  tracks shield absorption, fires keyword hooks for both sides, and routes
  modifier callbacks so Saunoja and battlefield units share consistent
  damage/kill events
- Return combat resolutions from battlefield attacks so BattleManager can react
  to lethal blows, and ensure zero-damage keyword kills still mark units dead
  while emitting the polished death events
- Add a modifier runtime that tracks timed effects, routes hook triggers, emits
  lifecycle events, and exposes helper APIs plus tests so timed buffs expire
  cleanly during the polished game loop
- Introduce a shared unit stat model with dedicated types, leveling curves, and
  calculators, replace archetype subclasses with data-driven definitions, route
  factories through the new adapters, and verify deterministic progression
  across soldiers, archers, and marauders
- Preserve stored Saunoja personas when reattaching to new sessions so reloads
  keep their earned traits, upkeep, and experience intact
- Expand the cached hex terrain canvas whenever exploration pushes map bounds
  beyond the last render rectangle so fog clearing immediately reveals freshly
  rendered tiles
- Reset the command console roster renderer whenever the panel rebuilds so the
  Saunoja list repopulates after DOM swaps, and lock the behavior with a
  regression test that rebuilds the UI shell
- Decouple frontier raiders into a dedicated edge spawner that honors the 30-unit
  cap while sauna heat now summons only allied reinforcements with escalating
  thresholds
- Refine battle log narration to greet arriving Saunojas by their roster names
  while skipping rival spawn callouts for a cleaner feed
- Collapse the sauna command console by default on sub-960px viewports,
  surface a HUD toggle, and slide the panel off-canvas so the map stays
  interactive on mobile
- Remember the sauna command console log between sessions with polished storage so the right panel rehydrates prior narration on reload
- Persist applied policy upgrades across saves, replaying their effects on load so eco beer production and temperance night shifts stay active after reloading
- Pace battle movement with per-unit cooldowns so units only step once every
  five seconds, aligning pathfinding, stats, and tests with the slower cadence
- Offset auto-framing calculations to subtract the right HUD occlusion, keeping
  newly revealed tiles centered within the unobscured canvas when the command
  console is open
- Elevate the right panel into a sauna command console with a dedicated roster
  tab that highlights attendant status, live health bars, polished trait
  summaries, and direct selection alongside the policies, events, and log panes
- Let unattended ticks send idle scouts toward the nearest fogged hex, caching
  partial paths yet clearing them once exploration goals are reached so units
  keep uncovering the battlefield without drifting aimlessly
- Generate flavorful Saunoja names when attendants join the roster so every HUD
  entry reads as a distinct warrior rather than a generic placeholder
- March enemy spawns along the fog frontier so marauders emerge just beyond
  revealed territory and keep battles focused on the explored sauna perimeter
- Generate hex tiles lazily upon reveal so the battlefield only materializes
  around explored territory and active frontiers
- Cull hex tile terrain and fog rendering to the active camera viewport so
  each frame iterates only the polished, on-screen hexes
- Keep rival armies cloaked until allied scouts enter their three-hex vision
  radius so fog-of-war respects live battlefield awareness and polished pacing
- Upgrade unit pathfinding to an A*-driven, cached system and stagger battle
  processing each tick so movement stays responsive even with crowded hexes
- Cache the static hex terrain layer on an offscreen canvas, refreshing it only
  when tiles mutate so the renderer blits a polished base map each frame while
  drawing fog, highlights, and units as overlays
- Chunk the cached terrain into 16-hex canvases, redrawing only newly revealed
  sections before compositing them onto the polished base map each frame
- Persist the latest game state and Saunoja roster during cleanup before
  detaching event hooks so storage restrictions cannot drop late-session
  progress
- Cap battlefield marauders at thirty concurrent enemies, route their arrivals
  through a dedicated edge spawner, and let sauna heat summon only allied troops
  with escalating thresholds so reinforcements stay balanced and readable
- Attach sprite identifiers to every unit instance and thread them through
  factories so the renderer can resolve polished SVG art without fallbacks
- Introduce SISU as a persistent resource, award it for battlefield victories, and
  surface polished HUD controls for the new burst and Torille! abilities that
  spend the grit to empower or regroup allied units
- Introduce randomized Saunoja trait rolls, daily beer upkeep drain, and a roster
  card readout so attendants surface their quirks and maintenance costs at a glance
- Let BattleManager nudge stalled units into adjacent free hexes when pathfinding
  cannot advance them yet keeps targets out of range
- Sync fog-of-war reveals with each combat tick by updating player vision and
  limiting enemy scouting before the renderer draws the battlefield
- Guarantee the battlefield opens with a steadfast sauna guard by auto-spawning a
  player soldier when no active attendants remain, preventing targetless combat
- Channel sauna heat into rallying allied soldiers, surface player-facing spawn
  thresholds, and reuse the HUD countdown for the friendly reinforcements
- Retitle the Saunakunnia badge and narration copy to drop the honor suffix while
  keeping accessibility labels polished and concise
- Shorten the Saunakunnia policy cost label so the right panel references the
  prestige track without the redundant "Honors" suffix
- Ship the Saunoja roster crest within `docs/assets/ui/` so the published site
  serves the polished icon bundle without 404 regressions
- Detect restored save files before granting starting resource windfalls so reloads resume progress without duplicate rewards
- Mirror the Saunoja roster crest into `public/assets/ui/` so the HUD loads the
  polished icon without 404 warnings
- Regenerate the GitHub Pages bundle so Steam Diplomats boost sauna beer
  generation instead of slipping passive Saunakunnia into the hosted build
- Extend Saunoja attendants with trait, upkeep, and experience tracking while
  normalizing stored data and persisting the new fields across sessions
- Replace the Saunoja roster badge with a dedicated warrior crest and preload
  the SVG so the HUD reflects the new insignia instantly
- Redirect policy investments to Saunakunnia honors, refresh Steam Diplomat
  rewards, and remove passive Saunakunnia trickles so prestige is only earned
  through deliberate play
- Sync stored Saunoja roster coordinates with live friendly unit movement so HUD
  overlays track attendants as they reposition across the battlefield
- Retire the sauna aura's passive Saunakunnia trickle so idling near the steam no
  longer grants honor automatically
- Replace the sauna spawn timer with heat-driven thresholds that escalate after
  each Avanto Marauder emerges from the steam
- Regenerate the production asset mirrors with the sauna beer build so hashed
  bundles, HUD styling, and SVG art reference the updated resource palette
- Ensure sauna-spawned Avanto Marauders join the enemy faction so they march on
  player attendants without hesitation
- Rebrand the Raider unit into the Avanto Marauder with refreshed stats exports,
  spawn identifiers, sauna simulation logs, and sprite mappings
- Deploy Avanto Marauders from the enemy sauna so they leave the spa and
  challenge the player's attendants
- Hide inactive right-panel sections by honoring the `[hidden]` attribute so
  tab switches only render the active pane
- Polish sauna beer HUD terminology with bottle provisioning logs, refined badge
  narration, and updated policy copy
- Rebuild the HUD roster widget with a Saunoja battalion counter, live unit
  lifecycle updates, refreshed sauna styling, and updated tests
- Rebrand the HUD gold economy into sauna beer with new resource enums,
  UI strings, polished bottle iconography, and refreshed tests
- Focus the event log on sauna-flavored narratives by muting resource gain spam,
  echoing right-panel events, and celebrating unit arrivals and farewells
- Replace every terrain, building, and unit sprite with high-fidelity SVG art
  tailored to the Autobattles4xFinsauna palette and HUD glow treatments
- Drive the BattleManager each fixed tick, funnel spawned player/enemy units
  into the shared roster, and refresh the loop so pathfinding and combat resolve
  automatically during play
- Introduce the Saunakunnia prestige track with dedicated HUD formatting, sauna aura
  and victory generation hooks, policy costs, and refreshed log copy
- Regenerate the GitHub Pages `docs/` mirror from the current production build
  so the custom domain serves the polished SPA entry point and fallback
- Update CI asset verification to expect root-relative `/assets/` URLs and confirm hashed bundles exist before publishing
- Paint a pulsing sauna aura overlay with a countdown badge and seat the sauna
  controls beneath the left HUD actions for aligned interaction
- Normalize icon loader paths against `import.meta.env.BASE_URL` so nested
  deployments fetch HUD imagery without 404s
- Layer polished stroke patterns onto every terrain hex and dim fog-of-war tiles
  to 40% opacity for clearer, more atmospheric map readability
- Wait for the DOM to finish parsing before bootstrapping the canvas so the
  artobest.com deployment reliably mounts the game shell on every visit
- Mount the sauna toggle and dropdown directly to the polished top bar so the
  controls align with other HUD actions
- Refresh README and contributor documentation to describe the current HUD
  feature set and reiterate the artobest.com GitHub Pages deployment
- Update the custom domain configuration and documentation to serve the live
  build from https://artobest.com/ after the DNS cutover
- Confirm Vite's root-level base path configuration and regenerate the
  production build to deliver `/assets/`-prefixed bundles for the GitHub Pages
  workflow
- Point the documented live demo links and npm `homepage` metadata to
  https://artobest.com/ so references match the production site
- Relocate `CNAME` from `docs/` to `public/` so production builds retain the
  custom domain via Vite's static asset pipeline
- Set Vite `base` to `/` so production builds resolve polished assets from the
  site root without relying on a subdirectory deployment
- Recompose the HUD layout so the build menu and sauna controls live beside a
  fixed-width right panel, eliminating overlap and polishing the top-row
  alignment
- Add development-only Saunoja diagnostics that confirm storage seeding and log
  restored attendant coordinates after loading
- Simplify GitHub Pages deployment by publishing the raw `dist/` output with the
  official Pages actions, removing the repository-managed `docs/` mirror, and
  introducing a polished SPA-friendly 404 fallback in `public/404.html`
- Resolve the current git commit via `git rev-parse --short HEAD`, expose it as
  a shared `__COMMIT__` define, and use it for build-aware tooling and tests
- Refresh the HUD build badge with a glowing commit chip that surfaces the
  resolved hash (or a dev indicator) alongside improved accessibility metadata
- Regenerate GitHub Pages artifacts by running the latest production build,
  syncing hashed bundles into `docs/`, duplicating the SPA fallback, and
  reaffirming the `.nojekyll` guard file
- Introduce a unified resource bootstrapper that surfaces a polished HUD loader,
  aggregates asset warnings, and presents graceful recovery banners when
  initialization fails
- Copy production build output to `docs/` via an `npm postbuild` script that
  mirrors GitHub Pages fallbacks using standard shell utilities
- Stretch the canvas container to the full viewport, adopt dynamic viewport
  sizing, disable default touch gestures, and enforce 44px minimum hit targets
  for buttons and shared `.btn` styles
- Extend the viewport meta tag for full-bleed mobile layouts and surface the
  short git commit hash in a polished HUD footer
- Copy `docs/index.html` to `docs/404.html` during the build step and remove the
  legacy root-level `404.html`
- Sync GitHub Pages output directly from `dist/`, generating a SPA-friendly
  `404.html` and removing legacy root-level bundles
- Treat the live demo availability check as a warning when outbound network
  access is blocked so offline CI runs can succeed
- Track Saunoja damage timestamps and render a clipped radial hit flash when a
  unit is struck for more immediate feedback
- Resolve Saunoja icon path against the configured Vite base URL so attendants
  render correctly when the game is served from a subdirectory
- Convert canvas clicks to world-space selection toggles that persist Saunoja
  highlights, clear selection on empty hexes, and redraw the scene only when the
  active Saunoja set changes
- Persist Saunoja attendants across sessions via localStorage, spawn an initial
  guide when none exist, and pipe their selection-aware rendering through the
  main canvas renderer
- Render Saunoja units with a dedicated canvas helper that preloads the SVG
  icon, applies warm tint and highlight overlays, and layers steam and HP bars
  within clipped hex silhouettes
- Introduce Saunoja data helpers, sauna combat damage utilities, and polished
  canvas rendering helpers for HP, selection, and steam effects
- Add a polished monochrome Saunoja unit icon to `public/assets/units`
- Export shared hex rendering helpers (radius constant, `axialToPixel`, and
  a flat-topped `pathHex` canvas utility) via `src/hex/index.ts`
- Auto-initialize the game entry point outside of Vitest by invoking `init()`
  on module load so the map and resource bar render immediately
- Add a dedicated build step that emits `main.js` and `assets/game.css` at the
  repository root, refresh production HTML references, and clean up legacy
  hashed bundle artifacts
- Render hex tiles using a palette-driven gradient fill, cached SVG terrain icons,
  and highlight styling shared with the `.tile-highlight` class
- Introduce a glassmorphism-inspired HUD styling system with shared color tokens,
  tooltip affordances, and tile highlight treatments
- Establish a `main.ts` rendering entry point that drives canvas resizing,
  camera transforms, mouse wheel zoom, and touch gestures exposed via `index.html`
- Replace the root HTML shell with the new HUD layout, dedicated stylesheet, and SVG-powered icons
- Add high-contrast tile and UI SVG icon sets, integrate them into the top bar/resource display, and register the new asset paths in the loader
- Regenerate production bundle and update `index.html` to reference the latest hashed assets
- Safeguard unit rendering by bracketing canvas state changes with `save()`/`restore()`
- Move hex map rendering into a dedicated `HexMapRenderer` to separate presentation from tile management
- Share hex dimension calculations through a reusable helper used by map and unit rendering
- Refactor game initialization and rendering helpers into dedicated `ui` and `render` modules
- Include `404.html` in `docs/` and refresh build output
- Set Vite `base` to `/autobattles4xfinsauna/` and regenerate `docs/` build output
- Set Vite `base` to `/` for root-based asset paths
- Regenerate docs with latest build output and hashed assets
- Import sprite URLs directly and drop `asset()` helper
- Include custom 404 page for GitHub Pages
- Fail Pages build when bare `assets/` URLs are detected in `dist/index.html`
- Use relative asset paths in root index and rebuild bundles
- Set Vite `base` to `./` and rebuild docs with relative asset paths
- Provide noscript fallback linking to documentation when JavaScript is disabled
- Serve game directly from repository root and drop `docs/` redirect
- Refresh documentation with latest build output
- Clear corrupted game state from localStorage and warn when load fails
- Load game state via `safeLoadJSON` and ignore unknown building types
- Filter out invalid building types when restoring building counts
- Rebuild docs with relative asset paths so GitHub Pages loads CSS and JS correctly
- Set HTML title to Autobattles4xFinsauna
- Add `.nojekyll` to bypass Jekyll on GitHub Pages
- Resolve sprite paths using `import.meta.env.BASE_URL` so builds work from repository subdirectory
- Restore `.nojekyll` automatically after production builds
- Build outputs to `dist/` and workflow publishes to `docs/`
- Add workflow to build and publish `docs/` on pushes to `main`
- Set explicit Vite base path for GitHub Pages
- Fix Vite base path to always `/autobattles4xfinsauna/`
- Add `verify-pages` CI workflow to validate Pages builds
- Publish `dist/` to `docs/` only after verification succeeds
- Remove legacy Pages deployment workflow
- Redirect project root to `docs/` so GitHub Pages serves the game
- Improve mobile scaling by resizing canvas to viewport and device pixel ratio
- Improve high-DPI rendering by scaling canvas to `devicePixelRatio`
- Add responsive layout and media queries for mobile UI components
- Add `getMaxHealth` method to `Unit` and use it in game rendering
- Gracefully fall back when Web Audio API is unavailable and resume audio on first interaction
- Display a styled error overlay when asset loading fails
- Defer game initialization until DOMContentLoaded via exported `init()`
- Add workflow to deploy docs from `dist/` on pushes to `main`
- Switch deployment workflow to Node.js 18
- Introduce a five-region HUD grid scaffold for the experimental UI v2, teach
  `ensureHudLayout` to emit explicit top/left/content/right/bottom anchors, move
  the v2 bootstrapper into the centered content well, and apply Tailwind-style
  grid utilities so the overlay honors safe margins from 1280×720 through
  1920×1080.
- Replace the Saunoja attendant icon with a high-fidelity, non-binary SVG,
  retune the overlay clip/scale/tint pipeline so the refreshed artwork renders
  cleanly across zoom levels, extend the renderer tests for the new budgets,
  and confirm the asset loads through the build pipeline.<|MERGE_RESOLUTION|>--- conflicted
+++ resolved
@@ -4,13 +4,7 @@
 
 
 
-<<<<<<< HEAD
-- Introduce an optional chunk pre-population routine guarded by
-  `ENABLE_CHUNK_POPULATION` so enabling the flag expands surrounding map
-  chunks as player units cross chunk boundaries, reducing hitching in large
-  skirmishes.
-=======
->>>>>>> 5ba4fd42
+
 
 - Remove the change-detection gate from the GitHub Pages workflow so every
   push to `main` rebuilds and redeploys the site without being skipped.
