--- conflicted
+++ resolved
@@ -2,18 +2,7 @@
 
 ## Unreleased
 
-<<<<<<< HEAD
-- Redeploy the GitHub Pages mirror from commit `23cc93a` so `docs/index.html`
-  references the freshly generated hashed bundle and the live build badge stays
-  aligned with the latest production assets.
-=======
-- Add a `useIsMobile` helper that exposes an `is-mobile` root class, move SISU,
-  audio, and the command console toggle into a mobile-only bottom action bar,
-  rework the right panel into a swipeable slide-over that locks body scroll, and
-  tighten HUD padding so 360×800 layouts reserve over 65% of the screen for the
-  battlefield while keeping polished visuals.
 
->>>>>>> 8f618f4b
 - Encapsulate NG+ progression in `src/progression/ngplus.ts`, persist run seeds,
   levels, and unlock slots through `GameState`, wire the modifiers into economy
   upkeep, reinforcement slots, enemy aggression, and elite loot odds, and cover
