--- conflicted
+++ resolved
@@ -2,25 +2,13 @@
 
 ## Unreleased
 
-<<<<<<< HEAD
-=======
-- Stop reassigning the Unit stat block readonly reference during construction by
-  dropping the immutability marker, keeping health normalization intact while
-  cloning stats so combatants initialize with polished, predictable values.
-
->>>>>>> d3f13772
+
 - Normalize freshly spawned units so their health always matches the computed
   maximum, clone archetype stat blocks before adjustment, and cover the
   regression with focused unit and factory tests to keep reinforcements battle
   ready.
 
-<<<<<<< HEAD
-- Restore production builds by keeping unit stat cloning compatible with
-  `useDefineForClassFields`, ensuring freshly spawned combatants initialize
-  without crashing the HUD or battlefield renderer.
-
-=======
->>>>>>> d3f13772
+
 - Ensure Saunoja reinforcements spawn at 100% health by syncing unit and
   attendant HP to their boosted maximums when effective stats increase, keeping
   fresh recruits battle ready even after roster upgrades.
