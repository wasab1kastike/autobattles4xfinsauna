# Changelog

## Unreleased

<<<<<<< HEAD
- Seed the command console with curated early-game briefing events, complete
  with premium art treatments and scheduler coverage so the right-rail cards
  light up the moment a new profile boots.
=======
- Clarify onboarding win and loss conditions with refreshed tutorial copy, a
  defeat spotlight on the Sauna Integrity meter, and updated flow docs.

- Pause the game when the onboarding tutorial boots, resume only when the
  walkthrough owned the pause toggle, and guard dispose flows so teardown no
  longer leaves the battlefield frozen.

- Extend the onboarding walkthrough with an Enemy Ramp badge spotlight and
  document the top-bar anchor alongside the flow overview.

- Restore the action tray tutorial anchor so **Command the Fight** hugs the combat
  controls again, exercise the regression with a HUD Vitest suite, and document
  the premium highlight behaviour in the onboarding guide.

- Tighten Saunoja upkeep rolls to the 1–4 window with a simplified sampler,
  refreshed vitest coverage, and documentation of the corrected distribution.

- Rebuild the GitHub Pages mirror from the latest production bundle so the
  hashed Vite assets and embedded build badge advertise commit 7f9bdcd.
>>>>>>> e9fd753c

- Expand the HUD right rail with a clamp-based 420px target, widen the overlay
  grid column, and tune the mobile sheet so roster panels breathe on large
  monitors without regressing slide-out behavior.

- Introduce a K-weighted audio QA workflow with `npm run audio:lint`, upgrade
  the loudness utilities, retune procedural combat cue metadata to hit the
  -16 LUFS target, and document the tooling in the README and audio guides.

- Upgrade the enemy frontline with aurora-lit SVGs for the soldier, archer, and
  Avanto marauder, recalibrate their sprite anchors/scales, and refresh renderer
  tests so battlefield placement matches the premium art.

- Sync Saunoja overlay icons with animated render coordinates so attendant
  badges glide alongside their battlefield units, threading the callback through
  the draw pipeline and extending Vitest coverage for both the renderer and
  roster synchronization.

- Keep NG+ roster unlock spawn limits from dropping below the base sauna tier
  capacity so fresh profiles can queue three attendants while higher unlocks
  continue to respect the active tier ceiling.

- Publish an MIT LICENSE file, align package metadata with the SPDX identifier,
  and document the licensing update for downstream consumers.

- Swap combat SFX palette for the calming Birch Mallet Chimes, Cedar Breath
  Clusters, and Aurora Steam Pads patches with rotating procedural variants,
  refreshed metadata, and updated licensing notes.

- Reinforce combat audio with per-cue polyphony caps, weighted SFX debounce
  windows, SISU-triggered music ducking, and Vitest coverage for the limiter and
  ducking safeguards to keep repeated cues from overwhelming the mix.

- Introduce a dedicated Web Audio mixer with persisted master/music/SFX buses,
  route ambience loops and combat cues through the shared gains, ship a polished
  in-game mixer overlay with live sliders and ambience toggles, and cover the
  mixer persistence and routing with new Vitest suites.

- Rebuild the command console combat log with structured event payloads, polished
  filter chips with persisted preferences, spawn aggregation, and Vitest
  coverage for both the log store and UI filter interactions.

- Introduce a bottom-aligned React/Tailwind action bar that anchors to the HUD
  grid, hosts Sisu Burst, Torille!, Build, Sound, and Pause controls with
  hotkeys plus resource-aware shake/pulse feedback, trims the legacy top bar to
  resource/time/enemy ramp badges, and threads a real pause toggle through the
  game loop.

- Sync the published docs mirror with the refreshed HUD build so the hashed
  Vite bundles and embedded build badge match the current commit.

- Adopt Tailwind CSS for the classic HUD by wiring the Vite plugin, publishing
  shared spacing, radius, shadow, and z-index tokens, migrating the stash badge,
  loot toast stack, and error overlay to utility classes, and refreshing the
  published docs mirror after the rebuild.

- Rebuild the GitHub Pages mirror from the latest production build so the
  hashed Vite bundles and published HTML reflect the refreshed deployment.

- Launch a persistent event scheduler that survives reloads, powers premium
  animated event cards in the command console, dispatches choice outcomes
  through the event bus, and lands Vitest coverage for persistence plus
  single-resolution guarantees.

- Extend sauna settings persistence with an experimental HUD flag, expose the
  toggle in the quartermaster drawer with polished controls, and branch the main
  bootstrap to launch a React/Tailwind placeholder when the flag is enabled.

- Overhaul the policy system with a shared registry, premium HUD cards that surface
  prerequisites, typed events, declarative effect wiring, and Vitest coverage for
  both successful enactments and rejection flows.

- Nest the loot toast stack inside the HUD action column, refresh its
  glassmorphism treatment for responsive layouts, and keep loot notices from
  covering the command console across desktop and mobile viewports.

- Elevate the stash drawer layering so it sits above the command console, gating
  pointer interactivity to the open state and keeping the right rail fully
  covered on desktop and mobile layouts.

- Enforce sauna tier roster ceilings during player spawns with heat-aware queueing,
  auto-advancing NG+ tier unlocks, and expanded coverage for tier transitions and
  blocked reinforcements.


- Introduce a curated sauna tier registry with persistent selections, premium
  badge art, unlock progress cues, and tier-aware roster caps, backed by new
  serialization and HUD DOM regression tests.


- Wire the CI workflow to run `npm test` after builds so the docs mirror guard
  executes on every push, regenerate `docs/` with the current bundle commit, and
  document the enforced check for contributors.


- Correct the active roster counter to track only living attendants, allowing
  expanded caps to spawn multiple reinforcements in a tick, and backstop the
  behaviour with updated Vitest coverage for the game loop and economy.


- Upgrade battlefield motion with dedicated render coordinates, eased 200 ms
  tweens, premium motion trails, and Vitest coverage validating animator and
  combat manager interpolation so unit movement feels polished while combat
  logic stays deterministic.

- Introduce Saunoja leveling with kill and objective XP payouts, stat growth,
  and persistence; refresh the roster HUD and command console with level
  badges plus progress rings, and lock the experience pipeline down with new
  regression tests.

- Expose NG+ and policy-friendly enemy ramp knobs, thread the modifiers into
  the spawner and HUD telemetry, persist structured enemy scaling summaries for
  post-run analysis, and document the new configuration hooks alongside fresh
  integration coverage for cadence, calm periods, and ramp strength tuning.

- Refresh the inventory stash badge with an inline SVG bag icon, centered
  styling, and updated palette treatments for a crisper HUD affordance.

- Ensure the HUD atom styles ship with every entry point by importing
  `ui/style/atoms.css` in the main bootstrap, mirroring the refreshed bundle to
  `docs/`, and verifying the stash badge renders its icon in production builds.

- Introduce a combat audio loudness workflow by adding a reusable WAV analysis
  utility, a `vite-node` QA script with auto-normalisation support, runtime
  metadata for cue gain, a Vitest regression that decodes each payload, and
  contributor docs covering the target LUFS and verification steps.

- Keep the stash overlay interactive even when focus operations throw by
  toggling the inventory panel class before focusing, guarding the panel focus
  helper with a fallback, and covering the regression with Vitest DOM tests.
- Add a sauna integrity HUD that tracks structure health with an animated
- Add a sauna integrity HUD that tracks structure health with an animated
  glassmorphism bar, reacts to combat events with reduced-motion aware impact
  flashes plus destruction shockwaves, and ships with Vitest coverage for the
  new damage and defeat transitions.

- Restore the inventory overlay's pointer interactivity only while the stash
  panel is open so its controls respond crisply without blocking gameplay when
  closed.

- Script a new end-screen epilogue for sauna destruction so defeat runs narrate
  the collapse with bespoke copy and polished UI coverage.

- Refresh the soldier and archer unit art with high-fidelity 128×128 SVGs,
  recalibrated sprite metadata, and placement tests so their battlefield
  silhouettes match the marauder's polish.

- Track sauna structural health in objectives, piping combat-driven
  `saunaDestroyed` defeat events through the tracker and combat manager so runs
  end immediately when enemies raze the structure, with progress summaries now
  reporting sauna durability.
- Prevent Saunoja overlays from double-rendering player combatants by omitting
  player-faction units from battlefield draw passes whenever attendants are
  projected on top of the map.
- Preserve enemy visibility when Saunoja overlays hide player sprites by
  routing friendly vision sources through the renderer and covering the
  regression with a focused Vitest battlefield draw test.
- Extend the sauna's aura as a vision source so overlapping enemies stay
  visible even without active scouts, wiring the renderer through the game
  draw loop and locking the behaviour down with a Vitest regression.

- Overhaul enemy scaling with configurable difficulty curves, ramp-tier bundle
  unlocks, telemetry snapshots, and long-run simulations so cadence keeps
  tightening and marauders escalate in strength for balance tuning.

- Rebuild the GitHub Pages mirror from commit ef38287 so the hashed Vite
  bundle, published HTML, and build badge all advertise the latest deploy.

- Rebuild HUD controllers during `setupGame` so repeated `destroy()` + `init()`
  cycles refresh the top bar, inventory badge, and command console without
  duplicating DOM nodes or leaking listeners, covering the flow with a Vitest
  lifecycle test.
- Fix Sisu Burst expiration to roll back only its attack, movement, and barrier
  bonuses while preserving other buffs applied mid-burst and notifying stat
  listeners when the surge fades.

- Fix combat resolution so `remainingShield` includes both base and keyword
  barriers, and extend the resolve tests to cover leftover keyword stacks after
  a hit.

- Restrain fog-of-war reveals from re-triggering camera auto-framing after the
  opening reveal by adding an `autoFrame` toggle to `HexMap.revealAround` and
  opting recurring gameplay calls out so manual camera adjustments stay intact.

- Teach the balance simulator to resolve its CSV output inside the active OS
  temp directory instead of hard-coding `/tmp`, and log the resolved path so
  contributors can spot the destination.
- Migrate SISU burst APIs into `src/sisu/burst.ts`, retarget the game, renderer,
  and HUD imports, and remove the legacy `src/sim/sisu.ts` implementation after
  the move.
- Rebuild the GitHub Pages mirror from commit ce40f24 so the hashed Vite
  bundle, published HTML, and build badge all advertise the latest deploy.
- Add a `verify:docs` guard that checks the docs bundle commit hash against the
  current HEAD so stale mirrors fail fast in CI and locally.
- Guard ambience preference reads behind a resilient storage helper so startup
  falls back to defaults when `localStorage` is unavailable, and cover the
  regression with a Vitest stubbed-storage test.
- Move the unit module barrel exports into `src/unit/index.ts`, refreshing
  import paths across the game and renderer to keep the public unit surface
  stable while aligning with directory conventions.
- Pace unit beer upkeep so the economy only deducts reserves every five
  seconds, matching the new simulation cadence and communicating the change to
  players.

- p resolution with new Vitest assertions.

- Surface sauna beer debt in the HUD by letting negative totals render, tagging
  the resource badge for debt styling, enriching the aria-label messaging, and
  covering the regression with a Vitest DOM test.
- Polish battlefield unit rendering by cataloguing sprite metadata in
  `src/render/units/sprite_map.ts`, introducing snapped placement helpers and
  zoom utilities, wiring the renderer and Saunoja portraits through them, and
  covering the anchor math with new Vitest suites across zoom levels.
- Introduce a dedicated equipment system that maps item slots and stat
  modifiers through `src/items/`, threads equip/unequip guards into
  `src/game.ts`, refreshes roster storage plus calculations, polishes the
  roster panel UI with per-slot controls, and covers the flow with Vitest
  suites.
- Rebuild the inventory HUD with a responsive stash panel suite in
  `src/ui/stash/`, derived selectors from `src/state/inventory.ts`, expanded
  `InventoryState` transfer/equip events, comparison-driven quick actions,
  polished CSS modules, and Vitest coverage for selectors and the panel
  behaviour.
- Rebuild the GitHub Pages mirror from commit 8f618f4 so the hashed Vite
  bundle, published HTML, and build badge all advertise the latest deploy.
- Introduce a guided HUD tutorial with spotlight tooltips, keyboard navigation,
  and a persistent skip flag, wire it into bootstrap, and document the
  onboarding flow for contributors.


- Document the `docs/` mirror refresh workflow in the README deployment section,
  highlighting the `npm run build` + sync step and cross-linking to the
  contributing notes about the custom domain records.
- Encapsulate NG+ progression in `src/progression/ngplus.ts`, persist run seeds,
  levels, and unlock slots through `GameState`, wire the modifiers into economy
  upkeep, reinforcement slots, enemy aggression, and elite loot odds, and cover
  the new math with focused Vitest suites plus README documentation.
- Add a progression tracker in `src/progression/objectives.ts` to monitor strongholds,
  roster wipes, and upkeep debt, surface a glassmorphism NG+ end screen via
  `src/ui/overlays/EndScreen.tsx`, escalate enemy spawn cadence each prestige, and
  document the refreshed loop.
- Launch a battlefield feedback suite that emits glassy damage/heal floaters,
  eases fatal fades, and jostles the canvas on major hits via
  `src/ui/fx/Floater.tsx`, `src/render/unit_fx.ts`, and updated `game.ts`
  wiring, all while honoring reduced-motion preferences and documenting the
  new overlays
- Layer a Web Audio sauna-and-forest ambience loop with seamless crossfades,
  surface a top-bar ambience toggle and volume slider that persist
  `audio_enabled`, sync with the master mute, honor reduced-motion
  preferences, and document the new controls
- Introduce an `src/audio` suite with registry-driven SFX playback, hook combat
  hits, kills, and SISU bursts into the event bus so polished cues fire while
  honoring the shared mute toggle, and document the procedurally generated WAV
  payloads plus licensing for contributors
- Halt the main animation loop during teardown by tracking the active frame ID,
  cancelling it in `cleanup()`, guarding the callback against post-shutdown
  ticks, and covering the lifecycle with a Vitest regression so repeated
  restarts stay polished and leak-free
- Centralize terrain palette tokens into `src/render/palette.ts`, introduce
  zoom-aware outline helpers, render fog-of-war through cached Perlin masks
  with multi-stop gradients, and refresh the README feature callouts to
  document the upgraded battlefield sheen
- Remove the unused `src/counter.ts` helper now that the counter demo has
  shipped elsewhere, keeping the Vite starter remnants out of the bundle
- Remove the unused `src/typescript.svg` asset so no leftover Vite starter
  icons ship with the build
- Remove hashed bundles from `assets/`, add ignore rules to keep future Vite
  outputs confined to `docs/`, and rebuild to verify only the published mirror
  receives generated files
- Compute camera-visible chunk ranges to populate tiles on reveal, move terrain
  drawing into an event-driven chunk cache that reuses offscreen canvases, wire
  the renderer through the new utilities so terrain, fog, and building updates
  invalidate the right chunks, and cover the flow with chunk invalidation tests
- Smooth battlefield workload spikes by rotating unit updates through a
  round-robin scheduler, reuse cached paths with TTL-aware invalidation when
  obstacles remain unchanged, and document the optimization with fresh tests
  to keep combat responsive under heavy unit counts
- Wire a `npm run simulate` balance harness through `vite-node`, seed 20 deterministic
  maps for 150 ticks, export beer/upkeep/roster/death snapshots to `/tmp/balance.csv`,
  and document the workflow for contributors
- Add a post-build CI gate that runs the `check:demo` script so pull requests
  surface broken live demo links or titles while preserving offline-friendly
  warnings
- Refactor bootstrap wiring into dedicated input, HUD, and loader modules so the main entrypoint stays a light orchestrator with reusable UI hooks
- Extract polished roster storage and HUD modules, relocate asset configuration,
  and add smoke tests so serialization and summary UI updates remain stable
- Guard `safeLoadJSON` against missing `localStorage` implementations and cover
  the fallback with tests so storage-less environments no longer throw during
  asset loading helpers
- Add a disposable sauna command console setup that unregisters media-query and
  event bus listeners while removing the HUD panel during cleanup so repeated
  game initializations no longer leak toggles or listeners
- Expose a disposable controller from the HUD topbar so cleanup routines remove
  SISU burst and resource listeners before rebuilding the UI, preventing
  duplicated overlays during restarts
- Note in issue #245 that the `src/unit.ts` barrel must migrate to `src/unit/index.ts`
  (or be removed) and its consumers updated before adding the new `src/unit/`
  directory so the refactor avoids path collisions
- Amend issue #253 to migrate every SISU import (for example, `useSisuBurst` in
  `src/game.ts`) from `src/sim/sisu.ts` to the new `src/sisu/burst.ts` module and
  delete the legacy `src/sim/sisu.ts` once all callers move over so no orphaned
  implementation remains after the refactor
- Expand TypeScript and Vitest globs to cover a dedicated `tests/` tree so future
  issue tasks can land spec files outside `src/` without compiler friction
- Introduce faction loot tables with rarity-weighted rolls, stash new drops in a
  persistent inventory that auto-equips selected attendants when possible,
  surface polished HUD toasts and a quartermaster panel for stash management,
  and cover loot generation plus inventory persistence with Vitest suites
- Amplify SISU Burst with +50% attack, a one-charge shield, and temporary
  immortality tracked through the modifier runtime, emit polished HUD status
  messaging, and cover the surge with regression tests to ensure buffs expire
  on schedule
- Upgrade the command console roster to render shared Saunoja stats, live loadout
  icons, and modifier timers with polished styling, refresh the panel on
  inventory and modifier events, and cover the new HUD with Vitest DOM tests
- Track sauna heat with a dedicated tracker, drive the economy tick to drain
  upkeep and trigger heat-gated player spawns through a shared helper, and
  cover the flow with upkeep and reinforcement tests
- Catalog faction spawn bundles in JSON, expose weighted selection helpers, and
  drive enemy wave spawns through the bundle system with cadence and identity
  tests
- Introduce a shared combat resolver that applies the max(1, atk - def) formula,
  tracks shield absorption, fires keyword hooks for both sides, and routes
  modifier callbacks so Saunoja and battlefield units share consistent
  damage/kill events
- Return combat resolutions from battlefield attacks so BattleManager can react
  to lethal blows, and ensure zero-damage keyword kills still mark units dead
  while emitting the polished death events
- Add a modifier runtime that tracks timed effects, routes hook triggers, emits
  lifecycle events, and exposes helper APIs plus tests so timed buffs expire
  cleanly during the polished game loop
- Introduce a shared unit stat model with dedicated types, leveling curves, and
  calculators, replace archetype subclasses with data-driven definitions, route
  factories through the new adapters, and verify deterministic progression
  across soldiers, archers, and marauders
- Preserve stored Saunoja personas when reattaching to new sessions so reloads
  keep their earned traits, upkeep, and experience intact
- Expand the cached hex terrain canvas whenever exploration pushes map bounds
  beyond the last render rectangle so fog clearing immediately reveals freshly
  rendered tiles
- Reset the command console roster renderer whenever the panel rebuilds so the
  Saunoja list repopulates after DOM swaps, and lock the behavior with a
  regression test that rebuilds the UI shell
- Decouple frontier raiders into a dedicated edge spawner that honors the 30-unit
  cap while sauna heat now summons only allied reinforcements with escalating
  thresholds
- Refine battle log narration to greet arriving Saunojas by their roster names
  while skipping rival spawn callouts for a cleaner feed
- Collapse the sauna command console by default on sub-960px viewports,
  surface a HUD toggle, and slide the panel off-canvas so the map stays
  interactive on mobile
- Remember the sauna command console log between sessions with polished storage so the right panel rehydrates prior narration on reload
- Persist applied policy upgrades across saves, replaying their effects on load so eco beer production and temperance night shifts stay active after reloading
- Pace battle movement with per-unit cooldowns so units only step once every
  five seconds, aligning pathfinding, stats, and tests with the slower cadence
- Offset auto-framing calculations to subtract the right HUD occlusion, keeping
  newly revealed tiles centered within the unobscured canvas when the command
  console is open
- Elevate the right panel into a sauna command console with a dedicated roster
  tab that highlights attendant status, live health bars, polished trait
  summaries, and direct selection alongside the policies, events, and log panes
- Let unattended ticks send idle scouts toward the nearest fogged hex, caching
  partial paths yet clearing them once exploration goals are reached so units
  keep uncovering the battlefield without drifting aimlessly
- Generate flavorful Saunoja names when attendants join the roster so every HUD
  entry reads as a distinct warrior rather than a generic placeholder
- March enemy spawns along the fog frontier so marauders emerge just beyond
  revealed territory and keep battles focused on the explored sauna perimeter
- Generate hex tiles lazily upon reveal so the battlefield only materializes
  around explored territory and active frontiers
- Cull hex tile terrain and fog rendering to the active camera viewport so
  each frame iterates only the polished, on-screen hexes
- Keep rival armies cloaked until allied scouts enter their three-hex vision
  radius so fog-of-war respects live battlefield awareness and polished pacing
- Upgrade unit pathfinding to an A*-driven, cached system and stagger battle
  processing each tick so movement stays responsive even with crowded hexes
- Cache the static hex terrain layer on an offscreen canvas, refreshing it only
  when tiles mutate so the renderer blits a polished base map each frame while
  drawing fog, highlights, and units as overlays
- Chunk the cached terrain into 16-hex canvases, redrawing only newly revealed
  sections before compositing them onto the polished base map each frame
- Persist the latest game state and Saunoja roster during cleanup before
  detaching event hooks so storage restrictions cannot drop late-session
  progress
- Cap battlefield marauders at thirty concurrent enemies, route their arrivals
  through a dedicated edge spawner, and let sauna heat summon only allied troops
  with escalating thresholds so reinforcements stay balanced and readable
- Attach sprite identifiers to every unit instance and thread them through
  factories so the renderer can resolve polished SVG art without fallbacks
- Introduce SISU as a persistent resource, award it for battlefield victories, and
  surface polished HUD controls for the new burst and Torille! abilities that
  spend the grit to empower or regroup allied units
- Introduce randomized Saunoja trait rolls, daily beer upkeep drain, and a roster
  card readout so attendants surface their quirks and maintenance costs at a glance
- Let BattleManager nudge stalled units into adjacent free hexes when pathfinding
  cannot advance them yet keeps targets out of range
- Sync fog-of-war reveals with each combat tick by updating player vision and
  limiting enemy scouting before the renderer draws the battlefield
- Guarantee the battlefield opens with a steadfast sauna guard by auto-spawning a
  player soldier when no active attendants remain, preventing targetless combat
- Channel sauna heat into rallying allied soldiers, surface player-facing spawn
  thresholds, and reuse the HUD countdown for the friendly reinforcements
- Retitle the Saunakunnia badge and narration copy to drop the honor suffix while
  keeping accessibility labels polished and concise
- Shorten the Saunakunnia policy cost label so the right panel references the
  prestige track without the redundant "Honors" suffix
- Ship the Saunoja roster crest within `docs/assets/ui/` so the published site
  serves the polished icon bundle without 404 regressions
- Detect restored save files before granting starting resource windfalls so reloads resume progress without duplicate rewards
- Mirror the Saunoja roster crest into `public/assets/ui/` so the HUD loads the
  polished icon without 404 warnings
- Regenerate the GitHub Pages bundle so Steam Diplomats boost sauna beer
  generation instead of slipping passive Saunakunnia into the hosted build
- Extend Saunoja attendants with trait, upkeep, and experience tracking while
  normalizing stored data and persisting the new fields across sessions
- Replace the Saunoja roster badge with a dedicated warrior crest and preload
  the SVG so the HUD reflects the new insignia instantly
- Redirect policy investments to Saunakunnia honors, refresh Steam Diplomat
  rewards, and remove passive Saunakunnia trickles so prestige is only earned
  through deliberate play
- Sync stored Saunoja roster coordinates with live friendly unit movement so HUD
  overlays track attendants as they reposition across the battlefield
- Retire the sauna aura's passive Saunakunnia trickle so idling near the steam no
  longer grants honor automatically
- Replace the sauna spawn timer with heat-driven thresholds that escalate after
  each Avanto Marauder emerges from the steam
- Regenerate the production asset mirrors with the sauna beer build so hashed
  bundles, HUD styling, and SVG art reference the updated resource palette
- Ensure sauna-spawned Avanto Marauders join the enemy faction so they march on
  player attendants without hesitation
- Rebrand the Raider unit into the Avanto Marauder with refreshed stats exports,
  spawn identifiers, sauna simulation logs, and sprite mappings
- Deploy Avanto Marauders from the enemy sauna so they leave the spa and
  challenge the player's attendants
- Hide inactive right-panel sections by honoring the `[hidden]` attribute so
  tab switches only render the active pane
- Polish sauna beer HUD terminology with bottle provisioning logs, refined badge
  narration, and updated policy copy
- Rebuild the HUD roster widget with a Saunoja battalion counter, live unit
  lifecycle updates, refreshed sauna styling, and updated tests
- Rebrand the HUD gold economy into sauna beer with new resource enums,
  UI strings, polished bottle iconography, and refreshed tests
- Focus the event log on sauna-flavored narratives by muting resource gain spam,
  echoing right-panel events, and celebrating unit arrivals and farewells
- Replace every terrain, building, and unit sprite with high-fidelity SVG art
  tailored to the Autobattles4xFinsauna palette and HUD glow treatments
- Drive the BattleManager each fixed tick, funnel spawned player/enemy units
  into the shared roster, and refresh the loop so pathfinding and combat resolve
  automatically during play
- Introduce the Saunakunnia prestige track with dedicated HUD formatting, sauna aura
  and victory generation hooks, policy costs, and refreshed log copy
- Regenerate the GitHub Pages `docs/` mirror from the current production build
  so the custom domain serves the polished SPA entry point and fallback
- Update CI asset verification to expect root-relative `/assets/` URLs and confirm hashed bundles exist before publishing
- Paint a pulsing sauna aura overlay with a countdown badge and seat the sauna
  controls beneath the left HUD actions for aligned interaction
- Normalize icon loader paths against `import.meta.env.BASE_URL` so nested
  deployments fetch HUD imagery without 404s
- Layer polished stroke patterns onto every terrain hex and dim fog-of-war tiles
  to 40% opacity for clearer, more atmospheric map readability
- Wait for the DOM to finish parsing before bootstrapping the canvas so the
  artobest.com deployment reliably mounts the game shell on every visit
- Mount the sauna toggle and dropdown directly to the polished top bar so the
  controls align with other HUD actions
- Refresh README and contributor documentation to describe the current HUD
  feature set and reiterate the artobest.com GitHub Pages deployment
- Update the custom domain configuration and documentation to serve the live
  build from https://artobest.com/ after the DNS cutover
- Confirm Vite's root-level base path configuration and regenerate the
  production build to deliver `/assets/`-prefixed bundles for the GitHub Pages
  workflow
- Point the documented live demo links and npm `homepage` metadata to
  https://artobest.com/ so references match the production site
- Relocate `CNAME` from `docs/` to `public/` so production builds retain the
  custom domain via Vite's static asset pipeline
- Set Vite `base` to `/` so production builds resolve polished assets from the
  site root without relying on a subdirectory deployment
- Recompose the HUD layout so the build menu and sauna controls live beside a
  fixed-width right panel, eliminating overlap and polishing the top-row
  alignment
- Add development-only Saunoja diagnostics that confirm storage seeding and log
  restored attendant coordinates after loading
- Simplify GitHub Pages deployment by publishing the raw `dist/` output with the
  official Pages actions, removing the repository-managed `docs/` mirror, and
  introducing a polished SPA-friendly 404 fallback in `public/404.html`
- Resolve the current git commit via `git rev-parse --short HEAD`, expose it as
  a shared `__COMMIT__` define, and use it for build-aware tooling and tests
- Refresh the HUD build badge with a glowing commit chip that surfaces the
  resolved hash (or a dev indicator) alongside improved accessibility metadata
- Regenerate GitHub Pages artifacts by running the latest production build,
  syncing hashed bundles into `docs/`, duplicating the SPA fallback, and
  reaffirming the `.nojekyll` guard file
- Introduce a unified resource bootstrapper that surfaces a polished HUD loader,
  aggregates asset warnings, and presents graceful recovery banners when
  initialization fails
- Copy production build output to `docs/` via an `npm postbuild` script that
  mirrors GitHub Pages fallbacks using standard shell utilities
- Stretch the canvas container to the full viewport, adopt dynamic viewport
  sizing, disable default touch gestures, and enforce 44px minimum hit targets
  for buttons and shared `.btn` styles
- Extend the viewport meta tag for full-bleed mobile layouts and surface the
  short git commit hash in a polished HUD footer
- Copy `docs/index.html` to `docs/404.html` during the build step and remove the
  legacy root-level `404.html`
- Sync GitHub Pages output directly from `dist/`, generating a SPA-friendly
  `404.html` and removing legacy root-level bundles
- Treat the live demo availability check as a warning when outbound network
  access is blocked so offline CI runs can succeed
- Track Saunoja damage timestamps and render a clipped radial hit flash when a
  unit is struck for more immediate feedback
- Resolve Saunoja icon path against the configured Vite base URL so attendants
  render correctly when the game is served from a subdirectory
- Convert canvas clicks to world-space selection toggles that persist Saunoja
  highlights, clear selection on empty hexes, and redraw the scene only when the
  active Saunoja set changes
- Persist Saunoja attendants across sessions via localStorage, spawn an initial
  guide when none exist, and pipe their selection-aware rendering through the
  main canvas renderer
- Render Saunoja units with a dedicated canvas helper that preloads the SVG
  icon, applies warm tint and highlight overlays, and layers steam and HP bars
  within clipped hex silhouettes
- Introduce Saunoja data helpers, sauna combat damage utilities, and polished
  canvas rendering helpers for HP, selection, and steam effects
- Add a polished monochrome Saunoja unit icon to `public/assets/units`
- Export shared hex rendering helpers (radius constant, `axialToPixel`, and
  a flat-topped `pathHex` canvas utility) via `src/hex/index.ts`
- Auto-initialize the game entry point outside of Vitest by invoking `init()`
  on module load so the map and resource bar render immediately
- Add a dedicated build step that emits `main.js` and `assets/game.css` at the
  repository root, refresh production HTML references, and clean up legacy
  hashed bundle artifacts
- Render hex tiles using a palette-driven gradient fill, cached SVG terrain icons,
  and highlight styling shared with the `.tile-highlight` class
- Introduce a glassmorphism-inspired HUD styling system with shared color tokens,
  tooltip affordances, and tile highlight treatments
- Establish a `main.ts` rendering entry point that drives canvas resizing,
  camera transforms, mouse wheel zoom, and touch gestures exposed via `index.html`
- Replace the root HTML shell with the new HUD layout, dedicated stylesheet, and SVG-powered icons
- Add high-contrast tile and UI SVG icon sets, integrate them into the top bar/resource display, and register the new asset paths in the loader
- Regenerate production bundle and update `index.html` to reference the latest hashed assets
- Safeguard unit rendering by bracketing canvas state changes with `save()`/`restore()`
- Move hex map rendering into a dedicated `HexMapRenderer` to separate presentation from tile management
- Share hex dimension calculations through a reusable helper used by map and unit rendering
- Refactor game initialization and rendering helpers into dedicated `ui` and `render` modules
- Include `404.html` in `docs/` and refresh build output
- Set Vite `base` to `/autobattles4xfinsauna/` and regenerate `docs/` build output
- Set Vite `base` to `/` for root-based asset paths
- Regenerate docs with latest build output and hashed assets
- Import sprite URLs directly and drop `asset()` helper
- Include custom 404 page for GitHub Pages
- Fail Pages build when bare `assets/` URLs are detected in `dist/index.html`
- Use relative asset paths in root index and rebuild bundles
- Set Vite `base` to `./` and rebuild docs with relative asset paths
- Provide noscript fallback linking to documentation when JavaScript is disabled
- Serve game directly from repository root and drop `docs/` redirect
- Refresh documentation with latest build output
- Clear corrupted game state from localStorage and warn when load fails
- Load game state via `safeLoadJSON` and ignore unknown building types
- Filter out invalid building types when restoring building counts
- Rebuild docs with relative asset paths so GitHub Pages loads CSS and JS correctly
- Set HTML title to Autobattles4xFinsauna
- Add `.nojekyll` to bypass Jekyll on GitHub Pages
- Resolve sprite paths using `import.meta.env.BASE_URL` so builds work from repository subdirectory
- Restore `.nojekyll` automatically after production builds
- Build outputs to `dist/` and workflow publishes to `docs/`
- Add workflow to build and publish `docs/` on pushes to `main`
- Set explicit Vite base path for GitHub Pages
- Fix Vite base path to always `/autobattles4xfinsauna/`
- Add `verify-pages` CI workflow to validate Pages builds
- Publish `dist/` to `docs/` only after verification succeeds
- Remove legacy Pages deployment workflow
- Redirect project root to `docs/` so GitHub Pages serves the game
- Improve mobile scaling by resizing canvas to viewport and device pixel ratio
- Improve high-DPI rendering by scaling canvas to `devicePixelRatio`
- Add responsive layout and media queries for mobile UI components
- Add `getMaxHealth` method to `Unit` and use it in game rendering
- Gracefully fall back when Web Audio API is unavailable and resume audio on first interaction
- Display a styled error overlay when asset loading fails
- Defer game initialization until DOMContentLoaded via exported `init()`
- Add workflow to deploy docs from `dist/` on pushes to `main`
- Switch deployment workflow to Node.js 18
- Introduce a five-region HUD grid scaffold for the experimental UI v2, teach
  `ensureHudLayout` to emit explicit top/left/content/right/bottom anchors, move
  the v2 bootstrapper into the centered content well, and apply Tailwind-style
  grid utilities so the overlay honors safe margins from 1280×720 through
  1920×1080.
- Replace the Saunoja attendant icon with a high-fidelity, non-binary SVG,
  retune the overlay clip/scale/tint pipeline so the refreshed artwork renders
  cleanly across zoom levels, extend the renderer tests for the new budgets,
  and confirm the asset loads through the build pipeline.<|MERGE_RESOLUTION|>--- conflicted
+++ resolved
@@ -2,31 +2,7 @@
 
 ## Unreleased
 
-<<<<<<< HEAD
-- Seed the command console with curated early-game briefing events, complete
-  with premium art treatments and scheduler coverage so the right-rail cards
-  light up the moment a new profile boots.
-=======
-- Clarify onboarding win and loss conditions with refreshed tutorial copy, a
-  defeat spotlight on the Sauna Integrity meter, and updated flow docs.
-
-- Pause the game when the onboarding tutorial boots, resume only when the
-  walkthrough owned the pause toggle, and guard dispose flows so teardown no
-  longer leaves the battlefield frozen.
-
-- Extend the onboarding walkthrough with an Enemy Ramp badge spotlight and
-  document the top-bar anchor alongside the flow overview.
-
-- Restore the action tray tutorial anchor so **Command the Fight** hugs the combat
-  controls again, exercise the regression with a HUD Vitest suite, and document
-  the premium highlight behaviour in the onboarding guide.
-
-- Tighten Saunoja upkeep rolls to the 1–4 window with a simplified sampler,
-  refreshed vitest coverage, and documentation of the corrected distribution.
-
-- Rebuild the GitHub Pages mirror from the latest production bundle so the
-  hashed Vite assets and embedded build badge advertise commit 7f9bdcd.
->>>>>>> e9fd753c
+
 
 - Expand the HUD right rail with a clamp-based 420px target, widen the overlay
   grid column, and tune the mobile sheet so roster panels breathe on large
