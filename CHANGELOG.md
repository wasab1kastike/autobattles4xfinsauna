# Changelog

## Unreleased

<<<<<<< HEAD
- Add a polished sauna roster cap control that persists player preferences,
  respects NG+ unlock ceilings down to a zero-cap option, threads the limit
  through the economy tick and spawn helper, and covers the behaviour with
  new Vitest suites plus storage sanitation tests.
- Surface sauna beer debt in the HUD by letting negative totals render, tagging
  the resource badge for debt styling, enriching the aria-label messaging, and
=======
- Ensure the seeded sauna attendant starts with zero upkeep by explicitly
  setting the roster seed cost to free, exporting test helpers, and covering the
  persistence plus upkeep resolution with new Vitest assertions.
>>>>>>> 85974dc8
- Surface sauna beer debt in the HUD by letting negative totals render, tagging
  the resource badge for debt styling, enriching the aria-label messaging, and
  covering the regression with a Vitest DOM test.
- Polish battlefield unit rendering by cataloguing sprite metadata in
  `src/render/units/sprite_map.ts`, introducing snapped placement helpers and
  zoom utilities, wiring the renderer and Saunoja portraits through them, and
  covering the anchor math with new Vitest suites across zoom levels.
- Introduce a dedicated equipment system that maps item slots and stat
  modifiers through `src/items/`, threads equip/unequip guards into
  `src/game.ts`, refreshes roster storage plus calculations, polishes the
  roster panel UI with per-slot controls, and covers the flow with Vitest
  suites.
- Rebuild the inventory HUD with a responsive stash panel suite in
  `src/ui/stash/`, derived selectors from `src/state/inventory.ts`, expanded
  `InventoryState` transfer/equip events, comparison-driven quick actions,
  polished CSS modules, and Vitest coverage for selectors and the panel
  behaviour.
- Rebuild the GitHub Pages mirror from commit 8f618f4 so the hashed Vite
  bundle, published HTML, and build badge all advertise the latest deploy.
- Introduce a guided HUD tutorial with spotlight tooltips, keyboard navigation,
  and a persistent skip flag, wire it into bootstrap, and document the
  onboarding flow for contributors.


- Document the `docs/` mirror refresh workflow in the README deployment section,
  highlighting the `npm run build` + sync step and cross-linking to the
  contributing notes about the custom domain records.
- Encapsulate NG+ progression in `src/progression/ngplus.ts`, persist run seeds,
  levels, and unlock slots through `GameState`, wire the modifiers into economy
  upkeep, reinforcement slots, enemy aggression, and elite loot odds, and cover
  the new math with focused Vitest suites plus README documentation.
- Add a progression tracker in `src/progression/objectives.ts` to monitor strongholds,
  roster wipes, and upkeep debt, surface a glassmorphism NG+ end screen via
  `src/ui/overlays/EndScreen.tsx`, escalate enemy spawn cadence each prestige, and
  document the refreshed loop.
- Launch a battlefield feedback suite that emits glassy damage/heal floaters,
  eases fatal fades, and jostles the canvas on major hits via
  `src/ui/fx/Floater.tsx`, `src/render/unit_fx.ts`, and updated `game.ts`
  wiring, all while honoring reduced-motion preferences and documenting the
  new overlays
- Layer a Web Audio sauna-and-forest ambience loop with seamless crossfades,
  surface a top-bar ambience toggle and volume slider that persist
  `audio_enabled`, sync with the master mute, honor reduced-motion
  preferences, and document the new controls
- Introduce an `src/audio` suite with registry-driven SFX playback, hook combat
  hits, kills, and SISU bursts into the event bus so polished cues fire while
  honoring the shared mute toggle, and document the procedurally generated WAV
  payloads plus licensing for contributors
- Halt the main animation loop during teardown by tracking the active frame ID,
  cancelling it in `cleanup()`, guarding the callback against post-shutdown
  ticks, and covering the lifecycle with a Vitest regression so repeated
  restarts stay polished and leak-free
- Centralize terrain palette tokens into `src/render/palette.ts`, introduce
  zoom-aware outline helpers, render fog-of-war through cached Perlin masks
  with multi-stop gradients, and refresh the README feature callouts to
  document the upgraded battlefield sheen
- Remove the unused `src/counter.ts` helper now that the counter demo has
  shipped elsewhere, keeping the Vite starter remnants out of the bundle
- Remove the unused `src/typescript.svg` asset so no leftover Vite starter
  icons ship with the build
- Remove hashed bundles from `assets/`, add ignore rules to keep future Vite
  outputs confined to `docs/`, and rebuild to verify only the published mirror
  receives generated files
- Compute camera-visible chunk ranges to populate tiles on reveal, move terrain
  drawing into an event-driven chunk cache that reuses offscreen canvases, wire
  the renderer through the new utilities so terrain, fog, and building updates
  invalidate the right chunks, and cover the flow with chunk invalidation tests
- Smooth battlefield workload spikes by rotating unit updates through a
  round-robin scheduler, reuse cached paths with TTL-aware invalidation when
  obstacles remain unchanged, and document the optimization with fresh tests
  to keep combat responsive under heavy unit counts
- Wire a `npm run simulate` balance harness through `vite-node`, seed 20 deterministic
  maps for 150 ticks, export beer/upkeep/roster/death snapshots to `/tmp/balance.csv`,
  and document the workflow for contributors
- Add a post-build CI gate that runs the `check:demo` script so pull requests
  surface broken live demo links or titles while preserving offline-friendly
  warnings
- Refactor bootstrap wiring into dedicated input, HUD, and loader modules so the main entrypoint stays a light orchestrator with reusable UI hooks
- Extract polished roster storage and HUD modules, relocate asset configuration,
  and add smoke tests so serialization and summary UI updates remain stable
- Guard `safeLoadJSON` against missing `localStorage` implementations and cover
  the fallback with tests so storage-less environments no longer throw during
  asset loading helpers
- Add a disposable sauna command console setup that unregisters media-query and
  event bus listeners while removing the HUD panel during cleanup so repeated
  game initializations no longer leak toggles or listeners
- Expose a disposable controller from the HUD topbar so cleanup routines remove
  SISU burst and resource listeners before rebuilding the UI, preventing
  duplicated overlays during restarts
- Note in issue #245 that the `src/unit.ts` barrel must migrate to `src/unit/index.ts`
  (or be removed) and its consumers updated before adding the new `src/unit/`
  directory so the refactor avoids path collisions
- Amend issue #253 to migrate every SISU import (for example, `useSisuBurst` in
  `src/game.ts`) from `src/sim/sisu.ts` to the new `src/sisu/burst.ts` module and
  delete the legacy `src/sim/sisu.ts` once all callers move over so no orphaned
  implementation remains after the refactor
- Expand TypeScript and Vitest globs to cover a dedicated `tests/` tree so future
  issue tasks can land spec files outside `src/` without compiler friction
- Introduce faction loot tables with rarity-weighted rolls, stash new drops in a
  persistent inventory that auto-equips selected attendants when possible,
  surface polished HUD toasts and a quartermaster panel for stash management,
  and cover loot generation plus inventory persistence with Vitest suites
- Amplify SISU Burst with +50% attack, a one-charge shield, and temporary
  immortality tracked through the modifier runtime, emit polished HUD status
  messaging, and cover the surge with regression tests to ensure buffs expire
  on schedule
- Upgrade the command console roster to render shared Saunoja stats, live loadout
  icons, and modifier timers with polished styling, refresh the panel on
  inventory and modifier events, and cover the new HUD with Vitest DOM tests
- Track sauna heat with a dedicated tracker, drive the economy tick to drain
  upkeep and trigger heat-gated player spawns through a shared helper, and
  cover the flow with upkeep and reinforcement tests
- Catalog faction spawn bundles in JSON, expose weighted selection helpers, and
  drive enemy wave spawns through the bundle system with cadence and identity
  tests
- Introduce a shared combat resolver that applies the max(1, atk - def) formula,
  tracks shield absorption, fires keyword hooks for both sides, and routes
  modifier callbacks so Saunoja and battlefield units share consistent
  damage/kill events
- Return combat resolutions from battlefield attacks so BattleManager can react
  to lethal blows, and ensure zero-damage keyword kills still mark units dead
  while emitting the polished death events
- Add a modifier runtime that tracks timed effects, routes hook triggers, emits
  lifecycle events, and exposes helper APIs plus tests so timed buffs expire
  cleanly during the polished game loop
- Introduce a shared unit stat model with dedicated types, leveling curves, and
  calculators, replace archetype subclasses with data-driven definitions, route
  factories through the new adapters, and verify deterministic progression
  across soldiers, archers, and marauders
- Preserve stored Saunoja personas when reattaching to new sessions so reloads
  keep their earned traits, upkeep, and experience intact
- Expand the cached hex terrain canvas whenever exploration pushes map bounds
  beyond the last render rectangle so fog clearing immediately reveals freshly
  rendered tiles
- Reset the command console roster renderer whenever the panel rebuilds so the
  Saunoja list repopulates after DOM swaps, and lock the behavior with a
  regression test that rebuilds the UI shell
- Decouple frontier raiders into a dedicated edge spawner that honors the 30-unit
  cap while sauna heat now summons only allied reinforcements with escalating
  thresholds
- Refine battle log narration to greet arriving Saunojas by their roster names
  while skipping rival spawn callouts for a cleaner feed
- Collapse the sauna command console by default on sub-960px viewports,
  surface a HUD toggle, and slide the panel off-canvas so the map stays
  interactive on mobile
- Remember the sauna command console log between sessions with polished storage so the right panel rehydrates prior narration on reload
- Persist applied policy upgrades across saves, replaying their effects on load so eco beer production and temperance night shifts stay active after reloading
- Pace battle movement with per-unit cooldowns so units only step once every
  five seconds, aligning pathfinding, stats, and tests with the slower cadence
- Offset auto-framing calculations to subtract the right HUD occlusion, keeping
  newly revealed tiles centered within the unobscured canvas when the command
  console is open
- Elevate the right panel into a sauna command console with a dedicated roster
  tab that highlights attendant status, live health bars, polished trait
  summaries, and direct selection alongside the policies, events, and log panes
- Let unattended ticks send idle scouts toward the nearest fogged hex, caching
  partial paths yet clearing them once exploration goals are reached so units
  keep uncovering the battlefield without drifting aimlessly
- Generate flavorful Saunoja names when attendants join the roster so every HUD
  entry reads as a distinct warrior rather than a generic placeholder
- March enemy spawns along the fog frontier so marauders emerge just beyond
  revealed territory and keep battles focused on the explored sauna perimeter
- Generate hex tiles lazily upon reveal so the battlefield only materializes
  around explored territory and active frontiers
- Cull hex tile terrain and fog rendering to the active camera viewport so
  each frame iterates only the polished, on-screen hexes
- Keep rival armies cloaked until allied scouts enter their three-hex vision
  radius so fog-of-war respects live battlefield awareness and polished pacing
- Upgrade unit pathfinding to an A*-driven, cached system and stagger battle
  processing each tick so movement stays responsive even with crowded hexes
- Cache the static hex terrain layer on an offscreen canvas, refreshing it only
  when tiles mutate so the renderer blits a polished base map each frame while
  drawing fog, highlights, and units as overlays
- Chunk the cached terrain into 16-hex canvases, redrawing only newly revealed
  sections before compositing them onto the polished base map each frame
- Persist the latest game state and Saunoja roster during cleanup before
  detaching event hooks so storage restrictions cannot drop late-session
  progress
- Cap battlefield marauders at thirty concurrent enemies, route their arrivals
  through a dedicated edge spawner, and let sauna heat summon only allied troops
  with escalating thresholds so reinforcements stay balanced and readable
- Attach sprite identifiers to every unit instance and thread them through
  factories so the renderer can resolve polished SVG art without fallbacks
- Introduce SISU as a persistent resource, award it for battlefield victories, and
  surface polished HUD controls for the new burst and Torille! abilities that
  spend the grit to empower or regroup allied units
- Introduce randomized Saunoja trait rolls, daily beer upkeep drain, and a roster
  card readout so attendants surface their quirks and maintenance costs at a glance
- Let BattleManager nudge stalled units into adjacent free hexes when pathfinding
  cannot advance them yet keeps targets out of range
- Sync fog-of-war reveals with each combat tick by updating player vision and
  limiting enemy scouting before the renderer draws the battlefield
- Guarantee the battlefield opens with a steadfast sauna guard by auto-spawning a
  player soldier when no active attendants remain, preventing targetless combat
- Channel sauna heat into rallying allied soldiers, surface player-facing spawn
  thresholds, and reuse the HUD countdown for the friendly reinforcements
- Retitle the Saunakunnia badge and narration copy to drop the honor suffix while
  keeping accessibility labels polished and concise
- Shorten the Saunakunnia policy cost label so the right panel references the
  prestige track without the redundant "Honors" suffix
- Ship the Saunoja roster crest within `docs/assets/ui/` so the published site
  serves the polished icon bundle without 404 regressions
- Detect restored save files before granting starting resource windfalls so reloads resume progress without duplicate rewards
- Mirror the Saunoja roster crest into `public/assets/ui/` so the HUD loads the
  polished icon without 404 warnings
- Regenerate the GitHub Pages bundle so Steam Diplomats boost sauna beer
  generation instead of slipping passive Saunakunnia into the hosted build
- Extend Saunoja attendants with trait, upkeep, and experience tracking while
  normalizing stored data and persisting the new fields across sessions
- Replace the Saunoja roster badge with a dedicated warrior crest and preload
  the SVG so the HUD reflects the new insignia instantly
- Redirect policy investments to Saunakunnia honors, refresh Steam Diplomat
  rewards, and remove passive Saunakunnia trickles so prestige is only earned
  through deliberate play
- Sync stored Saunoja roster coordinates with live friendly unit movement so HUD
  overlays track attendants as they reposition across the battlefield
- Retire the sauna aura's passive Saunakunnia trickle so idling near the steam no
  longer grants honor automatically
- Replace the sauna spawn timer with heat-driven thresholds that escalate after
  each Avanto Marauder emerges from the steam
- Regenerate the production asset mirrors with the sauna beer build so hashed
  bundles, HUD styling, and SVG art reference the updated resource palette
- Ensure sauna-spawned Avanto Marauders join the enemy faction so they march on
  player attendants without hesitation
- Rebrand the Raider unit into the Avanto Marauder with refreshed stats exports,
  spawn identifiers, sauna simulation logs, and sprite mappings
- Deploy Avanto Marauders from the enemy sauna so they leave the spa and
  challenge the player's attendants
- Hide inactive right-panel sections by honoring the `[hidden]` attribute so
  tab switches only render the active pane
- Polish sauna beer HUD terminology with bottle provisioning logs, refined badge
  narration, and updated policy copy
- Rebuild the HUD roster widget with a Saunoja battalion counter, live unit
  lifecycle updates, refreshed sauna styling, and updated tests
- Rebrand the HUD gold economy into sauna beer with new resource enums,
  UI strings, polished bottle iconography, and refreshed tests
- Focus the event log on sauna-flavored narratives by muting resource gain spam,
  echoing right-panel events, and celebrating unit arrivals and farewells
- Replace every terrain, building, and unit sprite with high-fidelity SVG art
  tailored to the Autobattles4xFinsauna palette and HUD glow treatments
- Drive the BattleManager each fixed tick, funnel spawned player/enemy units
  into the shared roster, and refresh the loop so pathfinding and combat resolve
  automatically during play
- Introduce the Saunakunnia prestige track with dedicated HUD formatting, sauna aura
  and victory generation hooks, policy costs, and refreshed log copy
- Regenerate the GitHub Pages `docs/` mirror from the current production build
  so the custom domain serves the polished SPA entry point and fallback
- Update CI asset verification to expect root-relative `/assets/` URLs and confirm hashed bundles exist before publishing
- Paint a pulsing sauna aura overlay with a countdown badge and seat the sauna
  controls beneath the left HUD actions for aligned interaction
- Normalize icon loader paths against `import.meta.env.BASE_URL` so nested
  deployments fetch HUD imagery without 404s
- Layer polished stroke patterns onto every terrain hex and dim fog-of-war tiles
  to 40% opacity for clearer, more atmospheric map readability
- Wait for the DOM to finish parsing before bootstrapping the canvas so the
  artobest.com deployment reliably mounts the game shell on every visit
- Mount the sauna toggle and dropdown directly to the polished top bar so the
  controls align with other HUD actions
- Refresh README and contributor documentation to describe the current HUD
  feature set and reiterate the artobest.com GitHub Pages deployment
- Update the custom domain configuration and documentation to serve the live
  build from https://artobest.com/ after the DNS cutover
- Confirm Vite's root-level base path configuration and regenerate the
  production build to deliver `/assets/`-prefixed bundles for the GitHub Pages
  workflow
- Point the documented live demo links and npm `homepage` metadata to
  https://artobest.com/ so references match the production site
- Relocate `CNAME` from `docs/` to `public/` so production builds retain the
  custom domain via Vite's static asset pipeline
- Set Vite `base` to `/` so production builds resolve polished assets from the
  site root without relying on a subdirectory deployment
- Recompose the HUD layout so the build menu and sauna controls live beside a
  fixed-width right panel, eliminating overlap and polishing the top-row
  alignment
- Add development-only Saunoja diagnostics that confirm storage seeding and log
  restored attendant coordinates after loading
- Simplify GitHub Pages deployment by publishing the raw `dist/` output with the
  official Pages actions, removing the repository-managed `docs/` mirror, and
  introducing a polished SPA-friendly 404 fallback in `public/404.html`
- Resolve the current git commit via `git rev-parse --short HEAD`, expose it as
  a shared `__COMMIT__` define, and use it for build-aware tooling and tests
- Refresh the HUD build badge with a glowing commit chip that surfaces the
  resolved hash (or a dev indicator) alongside improved accessibility metadata
- Regenerate GitHub Pages artifacts by running the latest production build,
  syncing hashed bundles into `docs/`, duplicating the SPA fallback, and
  reaffirming the `.nojekyll` guard file
- Introduce a unified resource bootstrapper that surfaces a polished HUD loader,
  aggregates asset warnings, and presents graceful recovery banners when
  initialization fails
- Copy production build output to `docs/` via an `npm postbuild` script that
  mirrors GitHub Pages fallbacks using standard shell utilities
- Stretch the canvas container to the full viewport, adopt dynamic viewport
  sizing, disable default touch gestures, and enforce 44px minimum hit targets
  for buttons and shared `.btn` styles
- Extend the viewport meta tag for full-bleed mobile layouts and surface the
  short git commit hash in a polished HUD footer
- Copy `docs/index.html` to `docs/404.html` during the build step and remove the
  legacy root-level `404.html`
- Sync GitHub Pages output directly from `dist/`, generating a SPA-friendly
  `404.html` and removing legacy root-level bundles
- Treat the live demo availability check as a warning when outbound network
  access is blocked so offline CI runs can succeed
- Track Saunoja damage timestamps and render a clipped radial hit flash when a
  unit is struck for more immediate feedback
- Resolve Saunoja icon path against the configured Vite base URL so attendants
  render correctly when the game is served from a subdirectory
- Convert canvas clicks to world-space selection toggles that persist Saunoja
  highlights, clear selection on empty hexes, and redraw the scene only when the
  active Saunoja set changes
- Persist Saunoja attendants across sessions via localStorage, spawn an initial
  guide when none exist, and pipe their selection-aware rendering through the
  main canvas renderer
- Render Saunoja units with a dedicated canvas helper that preloads the SVG
  icon, applies warm tint and highlight overlays, and layers steam and HP bars
  within clipped hex silhouettes
- Introduce Saunoja data helpers, sauna combat damage utilities, and polished
  canvas rendering helpers for HP, selection, and steam effects
- Add a polished monochrome Saunoja unit icon to `public/assets/units`
- Export shared hex rendering helpers (radius constant, `axialToPixel`, and
  a flat-topped `pathHex` canvas utility) via `src/hex/index.ts`
- Auto-initialize the game entry point outside of Vitest by invoking `init()`
  on module load so the map and resource bar render immediately
- Add a dedicated build step that emits `main.js` and `assets/game.css` at the
  repository root, refresh production HTML references, and clean up legacy
  hashed bundle artifacts
- Render hex tiles using a palette-driven gradient fill, cached SVG terrain icons,
  and highlight styling shared with the `.tile-highlight` class
- Introduce a glassmorphism-inspired HUD styling system with shared color tokens,
  tooltip affordances, and tile highlight treatments
- Establish a `main.ts` rendering entry point that drives canvas resizing,
  camera transforms, mouse wheel zoom, and touch gestures exposed via `index.html`
- Replace the root HTML shell with the new HUD layout, dedicated stylesheet, and SVG-powered icons
- Add high-contrast tile and UI SVG icon sets, integrate them into the top bar/resource display, and register the new asset paths in the loader
- Regenerate production bundle and update `index.html` to reference the latest hashed assets
- Safeguard unit rendering by bracketing canvas state changes with `save()`/`restore()`
- Move hex map rendering into a dedicated `HexMapRenderer` to separate presentation from tile management
- Share hex dimension calculations through a reusable helper used by map and unit rendering
- Refactor game initialization and rendering helpers into dedicated `ui` and `render` modules
- Include `404.html` in `docs/` and refresh build output
- Set Vite `base` to `/autobattles4xfinsauna/` and regenerate `docs/` build output
- Set Vite `base` to `/` for root-based asset paths
- Regenerate docs with latest build output and hashed assets
- Import sprite URLs directly and drop `asset()` helper
- Include custom 404 page for GitHub Pages
- Fail Pages build when bare `assets/` URLs are detected in `dist/index.html`
- Use relative asset paths in root index and rebuild bundles
- Set Vite `base` to `./` and rebuild docs with relative asset paths
- Provide noscript fallback linking to documentation when JavaScript is disabled
- Serve game directly from repository root and drop `docs/` redirect
- Refresh documentation with latest build output
- Clear corrupted game state from localStorage and warn when load fails
- Load game state via `safeLoadJSON` and ignore unknown building types
- Filter out invalid building types when restoring building counts
- Rebuild docs with relative asset paths so GitHub Pages loads CSS and JS correctly
- Set HTML title to Autobattles4xFinsauna
- Add `.nojekyll` to bypass Jekyll on GitHub Pages
- Resolve sprite paths using `import.meta.env.BASE_URL` so builds work from repository subdirectory
- Restore `.nojekyll` automatically after production builds
- Build outputs to `dist/` and workflow publishes to `docs/`
- Add workflow to build and publish `docs/` on pushes to `main`
- Set explicit Vite base path for GitHub Pages
- Fix Vite base path to always `/autobattles4xfinsauna/`
- Add `verify-pages` CI workflow to validate Pages builds
- Publish `dist/` to `docs/` only after verification succeeds
- Remove legacy Pages deployment workflow
- Redirect project root to `docs/` so GitHub Pages serves the game
- Improve mobile scaling by resizing canvas to viewport and device pixel ratio
- Improve high-DPI rendering by scaling canvas to `devicePixelRatio`
- Add responsive layout and media queries for mobile UI components
- Add `getMaxHealth` method to `Unit` and use it in game rendering
- Gracefully fall back when Web Audio API is unavailable and resume audio on first interaction
- Display a styled error overlay when asset loading fails
- Defer game initialization until DOMContentLoaded via exported `init()`
- Add workflow to deploy docs from `dist/` on pushes to `main`
- Switch deployment workflow to Node.js 18<|MERGE_RESOLUTION|>--- conflicted
+++ resolved
@@ -2,18 +2,8 @@
 
 ## Unreleased
 
-<<<<<<< HEAD
-- Add a polished sauna roster cap control that persists player preferences,
-  respects NG+ unlock ceilings down to a zero-cap option, threads the limit
-  through the economy tick and spawn helper, and covers the behaviour with
-  new Vitest suites plus storage sanitation tests.
-- Surface sauna beer debt in the HUD by letting negative totals render, tagging
-  the resource badge for debt styling, enriching the aria-label messaging, and
-=======
-- Ensure the seeded sauna attendant starts with zero upkeep by explicitly
-  setting the roster seed cost to free, exporting test helpers, and covering the
-  persistence plus upkeep resolution with new Vitest assertions.
->>>>>>> 85974dc8
+p resolution with new Vitest assertions.
+
 - Surface sauna beer debt in the HUD by letting negative totals render, tagging
   the resource badge for debt styling, enriching the aria-label messaging, and
   covering the regression with a Vitest DOM test.
