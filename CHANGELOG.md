# Changelog

## Unreleased

<<<<<<< HEAD
- Restore the published docs bundle to the pre-refresh assets so the mirror
  stops churning the large PNG art files on every release iteration.

- Mirror the freshly generated `dist/` build into `docs/` so the published
  sauna battle demo advertises the latest commit hash and versioned assets in
  its polished build badge.
=======
- Update the GitHub Pages workflow to upload a uniquely named deployment
  artifact so reruns never collide on the default `github-pages` bundle and the
  publishing job can deploy our polished builds without manual retries.
>>>>>>> 49a792f6

- Refresh the HUD inventory toggle so it renders the sauna bucket crest from
  `inventory-saunabucket-01.png`, keeping the quartermaster control aligned with
  the polished stash artwork.

- Swap the quartermaster HUD toggle over to the polished sauna bucket crest,
  align it beneath the artocoin shop control, and keep the overlay visuals in
  step with the refreshed inventory branding.

- Relocate the quartermaster stash behind a polished inventory crest toggle, add
  a glassmorphism popup with responsive scrim, and update the HUD layout plus
  tests so the command dock no longer reserves a bottom tab for the drawer.

- Extend unit spawning with dedicated appearance samplers that fall back to the
  provided deterministic RNG, ensuring Saunoja recruits and invading orcs roll
  across every polished model without desynchronising combat scaling, and cover
  the behaviour with fresh Vitest cases.

- Ensure freshly deployed builds bypass stale caches by marking the HTML shell
  as non-cacheable and bundling the roster and resource crest SVGs through the
  Vite asset pipeline so the high-fidelity unit art and HUD chrome always draw
  the latest polished visuals on load.

- Randomize Saunoja and orc battlefield models so freshly spawned units pull
  from every high-fidelity render, persist attendant appearances across saves,
  and update the renderer plus atlas metadata to honor the polished variants.

- Stage the quartermaster stash against the freshly supplied sauna bucket art,
  folding the PNG into the panel backdrop with responsive gradients so the
  inventory overlay lands with richer, polished ambience across desktop and
  mobile layouts.

- Swap enemy combatants over to the new orc portrait PNGs, retune the sprite
  metadata for their taller aspect ratio, and map player-controlled units to the
  freshly supplied Saunoja renders so battlefield and HUD art stays polished and
  consistent.

- Refresh the Saunoja unit icons with the newly supplied high-resolution PNG
  renders, update the sprite metadata to honor their native sizes, and route the
  asset loader through the polished artwork for both battlefield and roster
  presentations.

- Batch unit sprite rendering through a cached atlas, precomputing placements
  so draw calls reuse the same geometry and can be issued in filter/shadow
  batches, slashing the overhead of 50-unit scenes and expanding the renderer
  tests to assert atlas usage.

- Upgrade the Artocoin crest renderings by swapping in the new product art,
  refreshing the base64 sprite so the latest coin treatment beams through the
  HUD badges, overlays, and inventory affordances.

- Carve the sauna shop progression logic into `src/game/saunaShopState.ts`,
  wiring polished helpers for artocoin balances, tier ownership, and listener
  subscriptions so the main game loop sheds its sprawling inline state.

- Stage cinematic battle feedback with synchronized attack and hit animations
  for units, emitting timing hooks on combat events and sampling glow/recoil
  states in the renderer so sprites lunge, flash, and recover in-step.

- Guard the roster HUD teardown by destroying the V2 controller before
  resetting the classic resource bar mount and extend the UI shell bootstrap
  test suite to assert the cleanup hook fires.

- Refresh terrain icon rendering by queuing load-completion events from the
  icon cache, tracking pending images so cached assets still notify listeners,
  attaching the load hooks before assigning image sources so synchronous cache
  hits still emit, and covering the terrain renderer with a Vitest case that
  dirties affected chunks to draw freshly decoded art on the first cold frame.

- Mount the stash drawer on the overlay instead of the command dock anchor so
  its fixed panel spans the viewport, keep a screen-reader proxy in the stash
  tab, and confirm the dock chrome stays pristine while the drawer opens at
  full height.

- Collapse the command console track in the HUD grid when the desktop toggle
  hides the panel, wiring a layout modifier class so the overlay widens the
  center column cleanly through the 840–1040px breakpoints.

- Align the stash and sauna shop drawers behind the shared
  `--inventory-panel-width`, reserve matching HUD offsets for both inventory
  overlays, and confirm the command dock stays unobstructed through the
  900–1280px breakpoints.

- Smooth the command console slide-over transitions so resizing from mobile
  closes and resets the drawer state, ensuring the body scroll lock clears and
  the toggle mirrors the desktop collapse status.

- Elevate the roster experience with stance-aware controls: display each
  Saunoja's current behavior in the featured HUD card, add a polished
  Defend/Attack/Explore segmented toggle to roster rows, and persist changes
  through the right-panel handler so battlefield routines update instantly.

- Refine battlefield routines to source unit behaviors from the new helper, lock
  defenders to the sauna perimeter unless invaders breach it, drive attackers
  toward the latest enemy sightings or the board edge, and cover each routine
  with focused `BattleManager` tests.

- Introduce Saunoja behavior preferences that synchronize with battlefield
  units, persist through reloads, and default to defend/attack routines based on
  faction alignment.

- Tighten battlefield AI behaviors so defenders hold a configurable sauna
  perimeter, attackers rally toward the latest enemy foothold instead of
  drifting to fog, and scouts retain their existing exploration flow, all backed
  by expanded `BattleManager` coverage.

- Rebalance the HUD overlay grid to prioritize the combat viewport on
  medium-width screens, swap the column template for minmax/fractional tracks,
  and keep the roster plus dock panels legible through the 820–1024px range.

- Rework the HUD overlay grid rows to auto-size the top bar and command dock,
  expose the new utility class in `src/style.css`, and verify both UI variants
  handle wrapped badges plus expanded docks without overlapping controls.

- Introduce dedicated Frost Raider, Captain, and Shaman archetypes with tuned
  stat progressions, thread them through the enemy faction bundles and spawn
  logic so encounters request the new `unit-raider*` sprites, and expand the
  test coverage to lock in the atlas metadata for the added IDs.

- Harden the sprite export pipeline so PNG rasterization finishes before the
  manifest updates, keeping the JSON and bitmap artifacts synchronized when the
  helper runs via `npm run export:sprites`.

- Relax the sprite transform parser to accept whitespace-separated translate
  and scale values, cover the `parseTransform` helper with Vitest to lock in
  the tolerant spacing, and refresh the generated sprite manifest to confirm
  the broadened parsing behaves identically.

- Move the sprite export helper into `tools/export-sprites.ts`, extend it to
  rasterize polished 64×64 PNG outputs (including 2× retina variants) into
  `public/sprites/`, and update the docs plus npm script so art drops ship with
  synchronized vector and bitmap artifacts.

- Collapse unit sprite rendering into a packed atlas: stitch every `unit-*`
  image into a shared canvas at load time, feed UV metadata into the renderer,
  split the base and sprite passes to minimize canvas state churn, expand the
  Vitest coverage and renderer benchmarks to assert atlas usage, and document
  the observed ~14% FPS gain in the unit visuals guide.

- Sync the Saunoja battlefield overlay with the new unit sprite atlas: replace
  the bespoke SVG loader with archetype-driven `unit-*` assets, stream sprite
  resolution through the renderer so attendants inherit the latest art, expand
  the Vitest coverage around Saunoja rendering, and document the visual upgrade.

- Teach the sauna shop to honor an injected runtime artocoin balance when
  local storage is unavailable: thread the getter through the game purchase
  handler, short-circuit spending with a mocked artocoin result, and lock in the
  regression with a Vitest case that simulates storage access failures.

- Relocate the policy cards into the bottom HUD tab: extract a reusable
  renderer that feeds `tabs.panels.policies`, wire it into the command-console
  setup to avoid duplicate mounts, and extend the HUD tab tests so the polished
  policy grid only appears in the dock.

- Route the battlefield selection overlay through unit identifiers so enemy
  clicks stream polished payloads into the mini HUD: add a unit-driven
  selection builder, teach the canvas handler to surface hostile focus, keep the
  FX status frame syncing across sources, and expand Vitest coverage to lock the
  enemy show/hide flow.

- Carve the command dock into explicit tab and action slots, mount the stash
  panel inside a dedicated bottom-tab pane alongside roster and policies,
  restyle the dock with deeper glassmorphic gradients, and update roster plus
  inventory HUD tests to cover the synced tab behavior.

- Slash the Modern Wooden and Futuristic Fission Sauna commission costs to 60
  and 130 artocoins, update progression tuning plus docs to reflect the faster
  cadence, and refresh the published bundles with the new pricing copy.

- Pull the stash drawer inside the HUD padding: clamp the inventory panel
  width, align it with the overlay offsets, and teach the command dock plus
  bottom tabs to respect the reserved space so the controls stay visible on
  1366p and 1080p layouts.

- Expand the unit visual style guide with faction palette tokens, renderer
  layering expectations, and curated “Design → Visual Style” navigation so art
  updates land with consistent lighting and references.

- Carve out a high-end sauna overlay: limit the canvas pass to the ambient
  glow, stream reusable perimeter anchors (angles, radii, world coords) to the
  status layer, restyle the DOM gauge into a slim annulus with a rotating badge
  driven by CSS variables/conic gradients, and refresh Vitest coverage plus UI
  docs so the polished overlay stays locked in.

- Standardize every unit sprite on a 64×64 canvas, re-export the SVGs with
  consistent padding, refresh `UNIT_SPRITE_MAP` scale math, wire up an
  `npm run export:sprites` helper that records the canvas manifest, document the
  pipeline in `docs/design/unit-visuals.md`, and extend renderer tests to assert
  the new dimensions.

- Ship the Avanto raider art drop: replace the placeholder raider sprite with
  the production SVGs from art, add captain and shaman variants, register their
  renderer metadata, and expand sprite tests so the anchors and scale ratios
  stay locked.

- Unify battlefield and HUD faction palettes behind new CSS tokens, teach the
  canvas renderer to read the shared values, layer in a softened rim light for
  premium unit bases, and extend sprite tests to lock the faction styling
  contract.

- Redesign the classic roster HUD into a full-width bottom tab tray with a
  dedicated expand/collapse control, dispatch expansion events from the
  inventory and command-console toggles, and refresh the glassmorphic styling
  across desktop and mobile breakpoints.

- Deliver the v1 frontline art drop: replace the soldier, archer, and Avanto
  marauder sprites with the art-pipeline SVGs, introduce guardian/seer Saunoja
  variants, retune sprite metadata so each unit centers on its hex base, and
  lock the renderer tests to the new anchors and scale ratios.

- Lock the Steamforge Atelier crest and tier badges to dedicated 3rem wrappers
  so the shop assets render at the intended proportions inside the sauna panel.

- Route battlefield status overlays through a fresh FX manager frame buffer so
  the renderer pushes live HP, shield, and modifier data for visible units,
  drive the sauna countdown ring via the shared UnitStatusLayer payloads, and
  extend Vitest coverage around the overlay pipeline.

- Introduce a `drawUnitSprite` renderer helper that paints faction-aware oval
  bases with layered gradients, refactors battlefield unit rendering to reuse
  the placement math for Sisu outlines and selection cues, extends the Vitest
  suite for sprite geometry, and documents the polished pipeline.

- Merge the roster, stash, and policies HUD panes into a unified glass dock with
  a shared tab strip, route the stash renderer through the new panel, and refresh
  HUD tests to reflect the tab-driven layout.

- Land a glassmorphic Selection Mini HUD that listens to the FX manager for
  focus payloads, anchors above the battlefield sprites with faction-aware
  gradients, and surfaces HP, equipment, and status chips with fresh Vitest
  coverage for show/hide flows.

- Reanchor the HUD around explicit top-left, top-right, and command-dock mounts,
  move the resource bar, topbar, action tray, and alerts into those anchors, and
  restyle the trays with glassy gradients plus refreshed tests for the new
  layout order.

- Introduce dedicated UI v2 controllers for the roster, top bar, inventory, log,
  and sauna experiences, bootstrap them from `setupGame` alongside variant-aware
  cleanup, and extend the Vitest suite so both classic and v2 HUDs mount the
  correct controllers.

- Replace the experimental HUD bootstrap with a polished React shell that docks
  the classic resource bar, streams live roster/log/resource updates from the
  core controllers, and backstop the v2 layout with Vitest + Testing Library
  coverage.

- Sanitize objective metrics before calculating artocoin payouts so defeat floor
  rewards appear in the end-screen ledger even when objective summaries omit
  optional tallies, and backstop the regression with updated coverage.

- Rebuild the GitHub Pages mirror so the published bundle ships the "Return to
  Classic HUD" toggle and current commit badge.

- Replace canvas-rendered attendant HP rings and sauna cooldown gauges with a
  DOM-driven status layer that mirrors the existing gradients, pipes buff data
  from the FX manager, cleans up when units fall, and ships with focused UI
  tests to guard mounting and teardown.

- Ship an accessible “Return to Classic HUD” control within the experimental
  overlay, persist the sauna settings toggle when players opt out, and reboot
  the classic layout instantly with fresh regression coverage.

- Encode the product-supplied Artocoin crest PNG as a base64 data URI so the
  HUD, shop, and build badge render the polished crest without checking a
  binary blob into the repository.



- Refresh the GitHub Pages mirror in `docs/` so the published build references
  the latest commit badge and script bundle.



- Refresh the published docs bundle so the build badge reflects the
  current commit metadata.

- Launch the Steamforge Atelier artocoin shop with a dedicated top-bar badge,
  refreshed end-screen ledger, updated UI regression coverage, and expanded
  documentation so sauna tiers commission with artocoins instead of NG+ stats.

- Separate artocoin progression from NG+ persistence, migrate legacy saves into
  a dedicated balance slot, adopt the new payout formula for run completion,
  and reset prestige modifiers so future difficulty tuning flows through
  purchased upgrades instead of NG+ levels.

- Track objective enemy kill and exploration tallies per run so the end screen
  snapshot captures combat momentum and fog busting progress, backed by fresh
  regression coverage.

- Document the artocoin payout pipeline with tier baselines, difficulty
  modifiers, defeat floors, and a companion design note so engineering can wire
  the formula straight into the economy systems.

- Collapse the HUD grid into a single-column mobile stack, stretch the left,
  right, and bottom regions to full-width trays, and ensure the command console
  toggle still slides in over the canvas alongside the mobile action bar.



- Expand the HUD right rail with a clamp-based 420px target, widen the overlay
  grid column, and tune the mobile sheet so roster panels breathe on large
  monitors without regressing slide-out behavior.

- Introduce a K-weighted audio QA workflow with `npm run audio:lint`, upgrade
  the loudness utilities, retune procedural combat cue metadata to hit the
  -16 LUFS target, and document the tooling in the README and audio guides.

- Upgrade the enemy frontline with aurora-lit SVGs for the soldier, archer, and
  Avanto marauder, recalibrate their sprite anchors/scales, and refresh renderer
  tests so battlefield placement matches the premium art.

- Sync Saunoja overlay icons with animated render coordinates so attendant
  badges glide alongside their battlefield units, threading the callback through
  the draw pipeline and extending Vitest coverage for both the renderer and
  roster synchronization.

- Keep NG+ roster unlock spawn limits from dropping below the base sauna tier
  capacity so fresh profiles can queue three attendants while higher unlocks
  continue to respect the active tier ceiling.

- Publish an MIT LICENSE file, align package metadata with the SPDX identifier,
  and document the licensing update for downstream consumers.

- Swap combat SFX palette for the calming Birch Mallet Chimes, Cedar Breath
  Clusters, and Aurora Steam Pads patches with rotating procedural variants,
  refreshed metadata, and updated licensing notes.

- Reinforce combat audio with per-cue polyphony caps, weighted SFX debounce
  windows, SISU-triggered music ducking, and Vitest coverage for the limiter and
  ducking safeguards to keep repeated cues from overwhelming the mix.

- Introduce a dedicated Web Audio mixer with persisted master/music/SFX buses,
  route ambience loops and combat cues through the shared gains, ship a polished
  in-game mixer overlay with live sliders and ambience toggles, and cover the
  mixer persistence and routing with new Vitest suites.

- Rebuild the command console combat log with structured event payloads, polished
  filter chips with persisted preferences, spawn aggregation, and Vitest
  coverage for both the log store and UI filter interactions.

- Introduce a bottom-aligned React/Tailwind action bar that anchors to the HUD
  grid, hosts Sisu Burst, Torille!, Build, Sound, and Pause controls with
  hotkeys plus resource-aware shake/pulse feedback, trims the legacy top bar to
  resource/time/enemy ramp badges, and threads a real pause toggle through the
  game loop.

- Sync the published docs mirror with the refreshed HUD build so the hashed
  Vite bundles and embedded build badge match the current commit.

- Adopt Tailwind CSS for the classic HUD by wiring the Vite plugin, publishing
  shared spacing, radius, shadow, and z-index tokens, migrating the stash badge,
  loot toast stack, and error overlay to utility classes, and refreshing the
  published docs mirror after the rebuild.

- Rebuild the GitHub Pages mirror from the latest production build so the
  hashed Vite bundles and published HTML reflect the refreshed deployment.

- Launch a persistent event scheduler that survives reloads, powers premium
  animated event cards in the command console, dispatches choice outcomes
  through the event bus, and lands Vitest coverage for persistence plus
  single-resolution guarantees.

- Extend sauna settings persistence with an experimental HUD flag, expose the
  toggle in the quartermaster drawer with polished controls, and branch the main
  bootstrap to launch a React/Tailwind placeholder when the flag is enabled.

- Overhaul the policy system with a shared registry, premium HUD cards that surface
  prerequisites, typed events, declarative effect wiring, and Vitest coverage for
  both successful enactments and rejection flows.

- Nest the loot toast stack inside the HUD action column, refresh its
  glassmorphism treatment for responsive layouts, and keep loot notices from
  covering the command console across desktop and mobile viewports.

- Elevate the stash drawer layering so it sits above the command console, gating
  pointer interactivity to the open state and keeping the right rail fully
  covered on desktop and mobile layouts.

- Enforce sauna tier roster ceilings during player spawns with heat-aware queueing,
  auto-advancing NG+ tier unlocks, and expanded coverage for tier transitions and
  blocked reinforcements.


- Introduce a curated sauna tier registry with persistent selections, premium
  badge art, unlock progress cues, and tier-aware roster caps, backed by new
  serialization and HUD DOM regression tests.


- Wire the CI workflow to run `npm test` after builds so the docs mirror guard
  executes on every push, regenerate `docs/` with the current bundle commit, and
  document the enforced check for contributors.


- Correct the active roster counter to track only living attendants, allowing
  expanded caps to spawn multiple reinforcements in a tick, and backstop the
  behaviour with updated Vitest coverage for the game loop and economy.


- Upgrade battlefield motion with dedicated render coordinates, eased 200 ms
  tweens, premium motion trails, and Vitest coverage validating animator and
  combat manager interpolation so unit movement feels polished while combat
  logic stays deterministic.

- Introduce Saunoja leveling with kill and objective XP payouts, stat growth,
  and persistence; refresh the roster HUD and command console with level
  badges plus progress rings, and lock the experience pipeline down with new
  regression tests.

- Expose NG+ and policy-friendly enemy ramp knobs, thread the modifiers into
  the spawner and HUD telemetry, persist structured enemy scaling summaries for
  post-run analysis, and document the new configuration hooks alongside fresh
  integration coverage for cadence, calm periods, and ramp strength tuning.

- Refresh the inventory stash badge with an inline SVG bag icon, centered
  styling, and updated palette treatments for a crisper HUD affordance.

- Ensure the HUD atom styles ship with every entry point by importing
  `ui/style/atoms.css` in the main bootstrap, mirroring the refreshed bundle to
  `docs/`, and verifying the stash badge renders its icon in production builds.

- Introduce a combat audio loudness workflow by adding a reusable WAV analysis
  utility, a `vite-node` QA script with auto-normalisation support, runtime
  metadata for cue gain, a Vitest regression that decodes each payload, and
  contributor docs covering the target LUFS and verification steps.

- Keep the stash overlay interactive even when focus operations throw by
  toggling the inventory panel class before focusing, guarding the panel focus
  helper with a fallback, and covering the regression with Vitest DOM tests.
- Add a sauna integrity HUD that tracks structure health with an animated
- Add a sauna integrity HUD that tracks structure health with an animated
  glassmorphism bar, reacts to combat events with reduced-motion aware impact
  flashes plus destruction shockwaves, and ships with Vitest coverage for the
  new damage and defeat transitions.

- Restore the inventory overlay's pointer interactivity only while the stash
  panel is open so its controls respond crisply without blocking gameplay when
  closed.

- Script a new end-screen epilogue for sauna destruction so defeat runs narrate
  the collapse with bespoke copy and polished UI coverage.

- Refresh the soldier and archer unit art with high-fidelity 128×128 SVGs,
  recalibrated sprite metadata, and placement tests so their battlefield
  silhouettes match the marauder's polish.

- Track sauna structural health in objectives, piping combat-driven
  `saunaDestroyed` defeat events through the tracker and combat manager so runs
  end immediately when enemies raze the structure, with progress summaries now
  reporting sauna durability.
- Restore friendly sprite rendering alongside Saunoja overlays by feeding the
  full unit roster into the battlefield renderer, retargeting the overlay hook
  to unattached attendants for HUD/status duties, and extending renderer and
  game-loop Vitest coverage so the FX layer still captures friendly payloads.
- Preserve enemy visibility when Saunoja overlays hide player sprites by
  routing friendly vision sources through the renderer and covering the
  regression with a focused Vitest battlefield draw test.
- Extend the sauna's aura as a vision source so overlapping enemies stay
  visible even without active scouts, wiring the renderer through the game
  draw loop and locking the behaviour down with a Vitest regression.

- Overhaul enemy scaling with configurable difficulty curves, ramp-tier bundle
  unlocks, telemetry snapshots, and long-run simulations so cadence keeps
  tightening and marauders escalate in strength for balance tuning.

- Rebuild the GitHub Pages mirror from commit ef38287 so the hashed Vite
  bundle, published HTML, and build badge all advertise the latest deploy.

- Rebuild HUD controllers during `setupGame` so repeated `destroy()` + `init()`
  cycles refresh the top bar, inventory badge, and command console without
  duplicating DOM nodes or leaking listeners, covering the flow with a Vitest
  lifecycle test.
- Fix Sisu Burst expiration to roll back only its attack, movement, and barrier
  bonuses while preserving other buffs applied mid-burst and notifying stat
  listeners when the surge fades.

- Fix combat resolution so `remainingShield` includes both base and keyword
  barriers, and extend the resolve tests to cover leftover keyword stacks after
  a hit.

- Restrain fog-of-war reveals from re-triggering camera auto-framing after the
  opening reveal by adding an `autoFrame` toggle to `HexMap.revealAround` and
  opting recurring gameplay calls out so manual camera adjustments stay intact.

- Teach the balance simulator to resolve its CSV output inside the active OS
  temp directory instead of hard-coding `/tmp`, and log the resolved path so
  contributors can spot the destination.
- Migrate SISU burst APIs into `src/sisu/burst.ts`, retarget the game, renderer,
  and HUD imports, and remove the legacy `src/sim/sisu.ts` implementation after
  the move.
- Rebuild the GitHub Pages mirror from commit ce40f24 so the hashed Vite
  bundle, published HTML, and build badge all advertise the latest deploy.
- Add a `verify:docs` guard that checks the docs bundle commit hash against the
  current HEAD so stale mirrors fail fast in CI and locally.
- Guard ambience preference reads behind a resilient storage helper so startup
  falls back to defaults when `localStorage` is unavailable, and cover the
  regression with a Vitest stubbed-storage test.
- Move the unit module barrel exports into `src/unit/index.ts`, refreshing
  import paths across the game and renderer to keep the public unit surface
  stable while aligning with directory conventions.
- Pace unit beer upkeep so the economy only deducts reserves every five
  seconds, matching the new simulation cadence and communicating the change to
  players.

- p resolution with new Vitest assertions.

- Surface sauna beer debt in the HUD by letting negative totals render, tagging
  the resource badge for debt styling, enriching the aria-label messaging, and
  covering the regression with a Vitest DOM test.
- Polish battlefield unit rendering by cataloguing sprite metadata in
  `src/render/units/sprite_map.ts`, introducing snapped placement helpers and
  zoom utilities, wiring the renderer and Saunoja portraits through them, and
  covering the anchor math with new Vitest suites across zoom levels.
- Introduce a dedicated equipment system that maps item slots and stat
  modifiers through `src/items/`, threads equip/unequip guards into
  `src/game.ts`, refreshes roster storage plus calculations, polishes the
  roster panel UI with per-slot controls, and covers the flow with Vitest
  suites.
- Rebuild the inventory HUD with a responsive stash panel suite in
  `src/ui/stash/`, derived selectors from `src/state/inventory.ts`, expanded
  `InventoryState` transfer/equip events, comparison-driven quick actions,
  polished CSS modules, and Vitest coverage for selectors and the panel
  behaviour.
- Rebuild the GitHub Pages mirror from commit 8f618f4 so the hashed Vite
  bundle, published HTML, and build badge all advertise the latest deploy.
- Introduce a guided HUD tutorial with spotlight tooltips, keyboard navigation,
  and a persistent skip flag, wire it into bootstrap, and document the
  onboarding flow for contributors.


- Document the `docs/` mirror refresh workflow in the README deployment section,
  highlighting the `npm run build` + sync step and cross-linking to the
  contributing notes about the custom domain records.
- Encapsulate NG+ progression in `src/progression/ngplus.ts`, persist run seeds,
  levels, and unlock slots through `GameState`, wire the modifiers into economy
  upkeep, reinforcement slots, enemy aggression, and elite loot odds, and cover
  the new math with focused Vitest suites plus README documentation.
- Add a progression tracker in `src/progression/objectives.ts` to monitor strongholds,
  roster wipes, and upkeep debt, surface a glassmorphism NG+ end screen via
  `src/ui/overlays/EndScreen.tsx`, escalate enemy spawn cadence each prestige, and
  document the refreshed loop.
- Launch a battlefield feedback suite that emits glassy damage/heal floaters,
  eases fatal fades, and jostles the canvas on major hits via
  `src/ui/fx/Floater.tsx`, `src/render/unit_fx.ts`, and updated `game.ts`
  wiring, all while honoring reduced-motion preferences and documenting the
  new overlays
- Layer a Web Audio sauna-and-forest ambience loop with seamless crossfades,
  surface a top-bar ambience toggle and volume slider that persist
  `audio_enabled`, sync with the master mute, honor reduced-motion
  preferences, and document the new controls
- Introduce an `src/audio` suite with registry-driven SFX playback, hook combat
  hits, kills, and SISU bursts into the event bus so polished cues fire while
  honoring the shared mute toggle, and document the procedurally generated WAV
  payloads plus licensing for contributors
- Halt the main animation loop during teardown by tracking the active frame ID,
  cancelling it in `cleanup()`, guarding the callback against post-shutdown
  ticks, and covering the lifecycle with a Vitest regression so repeated
  restarts stay polished and leak-free
- Centralize terrain palette tokens into `src/render/palette.ts`, introduce
  zoom-aware outline helpers, render fog-of-war through cached Perlin masks
  with multi-stop gradients, and refresh the README feature callouts to
  document the upgraded battlefield sheen
- Remove the unused `src/counter.ts` helper now that the counter demo has
  shipped elsewhere, keeping the Vite starter remnants out of the bundle
- Remove the unused `src/typescript.svg` asset so no leftover Vite starter
  icons ship with the build
- Remove hashed bundles from `assets/`, add ignore rules to keep future Vite
  outputs confined to `docs/`, and rebuild to verify only the published mirror
  receives generated files
- Compute camera-visible chunk ranges to populate tiles on reveal, move terrain
  drawing into an event-driven chunk cache that reuses offscreen canvases, wire
  the renderer through the new utilities so terrain, fog, and building updates
  invalidate the right chunks, and cover the flow with chunk invalidation tests
- Smooth battlefield workload spikes by rotating unit updates through a
  round-robin scheduler, reuse cached paths with TTL-aware invalidation when
  obstacles remain unchanged, and document the optimization with fresh tests
  to keep combat responsive under heavy unit counts
- Wire a `npm run simulate` balance harness through `vite-node`, seed 20 deterministic
  maps for 150 ticks, export beer/upkeep/roster/death snapshots to `/tmp/balance.csv`,
  and document the workflow for contributors
- Add a post-build CI gate that runs the `check:demo` script so pull requests
  surface broken live demo links or titles while preserving offline-friendly
  warnings
- Refactor bootstrap wiring into dedicated input, HUD, and loader modules so the main entrypoint stays a light orchestrator with reusable UI hooks
- Extract polished roster storage and HUD modules, relocate asset configuration,
  and add smoke tests so serialization and summary UI updates remain stable
- Guard `safeLoadJSON` against missing `localStorage` implementations and cover
  the fallback with tests so storage-less environments no longer throw during
  asset loading helpers
- Add a disposable sauna command console setup that unregisters media-query and
  event bus listeners while removing the HUD panel during cleanup so repeated
  game initializations no longer leak toggles or listeners
- Expose a disposable controller from the HUD topbar so cleanup routines remove
  SISU burst and resource listeners before rebuilding the UI, preventing
  duplicated overlays during restarts
- Note in issue #245 that the `src/unit.ts` barrel must migrate to `src/unit/index.ts`
  (or be removed) and its consumers updated before adding the new `src/unit/`
  directory so the refactor avoids path collisions
- Amend issue #253 to migrate every SISU import (for example, `useSisuBurst` in
  `src/game.ts`) from `src/sim/sisu.ts` to the new `src/sisu/burst.ts` module and
  delete the legacy `src/sim/sisu.ts` once all callers move over so no orphaned
  implementation remains after the refactor
- Expand TypeScript and Vitest globs to cover a dedicated `tests/` tree so future
  issue tasks can land spec files outside `src/` without compiler friction
- Introduce faction loot tables with rarity-weighted rolls, stash new drops in a
  persistent inventory that auto-equips selected attendants when possible,
  surface polished HUD toasts and a quartermaster panel for stash management,
  and cover loot generation plus inventory persistence with Vitest suites
- Amplify SISU Burst with +50% attack, a one-charge shield, and temporary
  immortality tracked through the modifier runtime, emit polished HUD status
  messaging, and cover the surge with regression tests to ensure buffs expire
  on schedule
- Upgrade the command console roster to render shared Saunoja stats, live loadout
  icons, and modifier timers with polished styling, refresh the panel on
  inventory and modifier events, and cover the new HUD with Vitest DOM tests
- Track sauna heat with a dedicated tracker, drive the economy tick to drain
  upkeep and trigger heat-gated player spawns through a shared helper, and
  cover the flow with upkeep and reinforcement tests
- Catalog faction spawn bundles in JSON, expose weighted selection helpers, and
  drive enemy wave spawns through the bundle system with cadence and identity
  tests
- Introduce a shared combat resolver that applies the max(1, atk - def) formula,
  tracks shield absorption, fires keyword hooks for both sides, and routes
  modifier callbacks so Saunoja and battlefield units share consistent
  damage/kill events
- Return combat resolutions from battlefield attacks so BattleManager can react
  to lethal blows, and ensure zero-damage keyword kills still mark units dead
  while emitting the polished death events
- Add a modifier runtime that tracks timed effects, routes hook triggers, emits
  lifecycle events, and exposes helper APIs plus tests so timed buffs expire
  cleanly during the polished game loop
- Introduce a shared unit stat model with dedicated types, leveling curves, and
  calculators, replace archetype subclasses with data-driven definitions, route
  factories through the new adapters, and verify deterministic progression
  across soldiers, archers, and marauders
- Preserve stored Saunoja personas when reattaching to new sessions so reloads
  keep their earned traits, upkeep, and experience intact
- Expand the cached hex terrain canvas whenever exploration pushes map bounds
  beyond the last render rectangle so fog clearing immediately reveals freshly
  rendered tiles
- Reset the command console roster renderer whenever the panel rebuilds so the
  Saunoja list repopulates after DOM swaps, and lock the behavior with a
  regression test that rebuilds the UI shell
- Decouple frontier raiders into a dedicated edge spawner that honors the 30-unit
  cap while sauna heat now summons only allied reinforcements with escalating
  thresholds
- Refine battle log narration to greet arriving Saunojas by their roster names
  while skipping rival spawn callouts for a cleaner feed
- Collapse the sauna command console by default on sub-960px viewports,
  surface a HUD toggle, and slide the panel off-canvas so the map stays
  interactive on mobile
- Remember the sauna command console log between sessions with polished storage so the right panel rehydrates prior narration on reload
- Persist applied policy upgrades across saves, replaying their effects on load so eco beer production and temperance night shifts stay active after reloading
- Pace battle movement with per-unit cooldowns so units only step once every
  five seconds, aligning pathfinding, stats, and tests with the slower cadence
- Offset auto-framing calculations to subtract the right HUD occlusion, keeping
  newly revealed tiles centered within the unobscured canvas when the command
  console is open
- Elevate the right panel into a sauna command console with a dedicated roster
  tab that highlights attendant status, live health bars, polished trait
  summaries, and direct selection alongside the policies, events, and log panes
- Let unattended ticks send idle scouts toward the nearest fogged hex, caching
  partial paths yet clearing them once exploration goals are reached so units
  keep uncovering the battlefield without drifting aimlessly
- Generate flavorful Saunoja names when attendants join the roster so every HUD
  entry reads as a distinct warrior rather than a generic placeholder
- March enemy spawns along the fog frontier so marauders emerge just beyond
  revealed territory and keep battles focused on the explored sauna perimeter
- Generate hex tiles lazily upon reveal so the battlefield only materializes
  around explored territory and active frontiers
- Cull hex tile terrain and fog rendering to the active camera viewport so
  each frame iterates only the polished, on-screen hexes
- Keep rival armies cloaked until allied scouts enter their three-hex vision
  radius so fog-of-war respects live battlefield awareness and polished pacing
- Upgrade unit pathfinding to an A*-driven, cached system and stagger battle
  processing each tick so movement stays responsive even with crowded hexes
- Cache the static hex terrain layer on an offscreen canvas, refreshing it only
  when tiles mutate so the renderer blits a polished base map each frame while
  drawing fog, highlights, and units as overlays
- Chunk the cached terrain into 16-hex canvases, redrawing only newly revealed
  sections before compositing them onto the polished base map each frame
- Persist the latest game state and Saunoja roster during cleanup before
  detaching event hooks so storage restrictions cannot drop late-session
  progress
- Cap battlefield marauders at thirty concurrent enemies, route their arrivals
  through a dedicated edge spawner, and let sauna heat summon only allied troops
  with escalating thresholds so reinforcements stay balanced and readable
- Attach sprite identifiers to every unit instance and thread them through
  factories so the renderer can resolve polished SVG art without fallbacks
- Introduce SISU as a persistent resource, award it for battlefield victories, and
  surface polished HUD controls for the new burst and Torille! abilities that
  spend the grit to empower or regroup allied units
- Introduce randomized Saunoja trait rolls, daily beer upkeep drain, and a roster
  card readout so attendants surface their quirks and maintenance costs at a glance
- Let BattleManager nudge stalled units into adjacent free hexes when pathfinding
  cannot advance them yet keeps targets out of range
- Sync fog-of-war reveals with each combat tick by updating player vision and
  limiting enemy scouting before the renderer draws the battlefield
- Guarantee the battlefield opens with a steadfast sauna guard by auto-spawning a
  player soldier when no active attendants remain, preventing targetless combat
- Channel sauna heat into rallying allied soldiers, surface player-facing spawn
  thresholds, and reuse the HUD countdown for the friendly reinforcements
- Retitle the Saunakunnia badge and narration copy to drop the honor suffix while
  keeping accessibility labels polished and concise
- Shorten the Saunakunnia policy cost label so the right panel references the
  prestige track without the redundant "Honors" suffix
- Ship the Saunoja roster crest within `docs/assets/ui/` so the published site
  serves the polished icon bundle without 404 regressions
- Detect restored save files before granting starting resource windfalls so reloads resume progress without duplicate rewards
- Mirror the Saunoja roster crest into `public/assets/ui/` so the HUD loads the
  polished icon without 404 warnings
- Regenerate the GitHub Pages bundle so Steam Diplomats boost sauna beer
  generation instead of slipping passive Saunakunnia into the hosted build
- Extend Saunoja attendants with trait, upkeep, and experience tracking while
  normalizing stored data and persisting the new fields across sessions
- Replace the Saunoja roster badge with a dedicated warrior crest and preload
  the SVG so the HUD reflects the new insignia instantly
- Redirect policy investments to Saunakunnia honors, refresh Steam Diplomat
  rewards, and remove passive Saunakunnia trickles so prestige is only earned
  through deliberate play
- Sync stored Saunoja roster coordinates with live friendly unit movement so HUD
  overlays track attendants as they reposition across the battlefield
- Retire the sauna aura's passive Saunakunnia trickle so idling near the steam no
  longer grants honor automatically
- Replace the sauna spawn timer with heat-driven thresholds that escalate after
  each Avanto Marauder emerges from the steam
- Regenerate the production asset mirrors with the sauna beer build so hashed
  bundles, HUD styling, and SVG art reference the updated resource palette
- Ensure sauna-spawned Avanto Marauders join the enemy faction so they march on
  player attendants without hesitation
- Rebrand the Raider unit into the Avanto Marauder with refreshed stats exports,
  spawn identifiers, sauna simulation logs, and sprite mappings
- Deploy Avanto Marauders from the enemy sauna so they leave the spa and
  challenge the player's attendants
- Hide inactive right-panel sections by honoring the `[hidden]` attribute so
  tab switches only render the active pane
- Polish sauna beer HUD terminology with bottle provisioning logs, refined badge
  narration, and updated policy copy
- Rebuild the HUD roster widget with a Saunoja battalion counter, live unit
  lifecycle updates, refreshed sauna styling, and updated tests
- Rebrand the HUD gold economy into sauna beer with new resource enums,
  UI strings, polished bottle iconography, and refreshed tests
- Focus the event log on sauna-flavored narratives by muting resource gain spam,
  echoing right-panel events, and celebrating unit arrivals and farewells
- Replace every terrain, building, and unit sprite with high-fidelity SVG art
  tailored to the Autobattles4xFinsauna palette and HUD glow treatments
- Drive the BattleManager each fixed tick, funnel spawned player/enemy units
  into the shared roster, and refresh the loop so pathfinding and combat resolve
  automatically during play
- Introduce the Saunakunnia prestige track with dedicated HUD formatting, sauna aura
  and victory generation hooks, policy costs, and refreshed log copy
- Regenerate the GitHub Pages `docs/` mirror from the current production build
  so the custom domain serves the polished SPA entry point and fallback
- Update CI asset verification to expect root-relative `/assets/` URLs and confirm hashed bundles exist before publishing
- Paint a pulsing sauna aura overlay with a countdown badge and seat the sauna
  controls beneath the left HUD actions for aligned interaction
- Normalize icon loader paths against `import.meta.env.BASE_URL` so nested
  deployments fetch HUD imagery without 404s
- Layer polished stroke patterns onto every terrain hex and dim fog-of-war tiles
  to 40% opacity for clearer, more atmospheric map readability
- Wait for the DOM to finish parsing before bootstrapping the canvas so the
  artobest.com deployment reliably mounts the game shell on every visit
- Mount the sauna toggle and dropdown directly to the polished top bar so the
  controls align with other HUD actions
- Refresh README and contributor documentation to describe the current HUD
  feature set and reiterate the artobest.com GitHub Pages deployment
- Update the custom domain configuration and documentation to serve the live
  build from https://artobest.com/ after the DNS cutover
- Confirm Vite's root-level base path configuration and regenerate the
  production build to deliver `/assets/`-prefixed bundles for the GitHub Pages
  workflow
- Point the documented live demo links and npm `homepage` metadata to
  https://artobest.com/ so references match the production site
- Relocate `CNAME` from `docs/` to `public/` so production builds retain the
  custom domain via Vite's static asset pipeline
- Set Vite `base` to `/` so production builds resolve polished assets from the
  site root without relying on a subdirectory deployment
- Recompose the HUD layout so the build menu and sauna controls live beside a
  fixed-width right panel, eliminating overlap and polishing the top-row
  alignment
- Add development-only Saunoja diagnostics that confirm storage seeding and log
  restored attendant coordinates after loading
- Simplify GitHub Pages deployment by publishing the raw `dist/` output with the
  official Pages actions, removing the repository-managed `docs/` mirror, and
  introducing a polished SPA-friendly 404 fallback in `public/404.html`
- Resolve the current git commit via `git rev-parse --short HEAD`, expose it as
  a shared `__COMMIT__` define, and use it for build-aware tooling and tests
- Refresh the HUD build badge with a glowing commit chip that surfaces the
  resolved hash (or a dev indicator) alongside improved accessibility metadata
- Regenerate GitHub Pages artifacts by running the latest production build,
  syncing hashed bundles into `docs/`, duplicating the SPA fallback, and
  reaffirming the `.nojekyll` guard file
- Introduce a unified resource bootstrapper that surfaces a polished HUD loader,
  aggregates asset warnings, and presents graceful recovery banners when
  initialization fails
- Copy production build output to `docs/` via an `npm postbuild` script that
  mirrors GitHub Pages fallbacks using standard shell utilities
- Stretch the canvas container to the full viewport, adopt dynamic viewport
  sizing, disable default touch gestures, and enforce 44px minimum hit targets
  for buttons and shared `.btn` styles
- Extend the viewport meta tag for full-bleed mobile layouts and surface the
  short git commit hash in a polished HUD footer
- Copy `docs/index.html` to `docs/404.html` during the build step and remove the
  legacy root-level `404.html`
- Sync GitHub Pages output directly from `dist/`, generating a SPA-friendly
  `404.html` and removing legacy root-level bundles
- Treat the live demo availability check as a warning when outbound network
  access is blocked so offline CI runs can succeed
- Track Saunoja damage timestamps and render a clipped radial hit flash when a
  unit is struck for more immediate feedback
- Resolve Saunoja icon path against the configured Vite base URL so attendants
  render correctly when the game is served from a subdirectory
- Convert canvas clicks to world-space selection toggles that persist Saunoja
  highlights, clear selection on empty hexes, and redraw the scene only when the
  active Saunoja set changes
- Persist Saunoja attendants across sessions via localStorage, spawn an initial
  guide when none exist, and pipe their selection-aware rendering through the
  main canvas renderer
- Render Saunoja units with a dedicated canvas helper that preloads the SVG
  icon, applies warm tint and highlight overlays, and layers steam and HP bars
  within clipped hex silhouettes
- Introduce Saunoja data helpers, sauna combat damage utilities, and polished
  canvas rendering helpers for HP, selection, and steam effects
- Add a polished monochrome Saunoja unit icon to `public/assets/units`
- Export shared hex rendering helpers (radius constant, `axialToPixel`, and
  a flat-topped `pathHex` canvas utility) via `src/hex/index.ts`
- Auto-initialize the game entry point outside of Vitest by invoking `init()`
  on module load so the map and resource bar render immediately
- Add a dedicated build step that emits `main.js` and `assets/game.css` at the
  repository root, refresh production HTML references, and clean up legacy
  hashed bundle artifacts
- Render hex tiles using a palette-driven gradient fill, cached SVG terrain icons,
  and highlight styling shared with the `.tile-highlight` class
- Introduce a glassmorphism-inspired HUD styling system with shared color tokens,
  tooltip affordances, and tile highlight treatments
- Establish a `main.ts` rendering entry point that drives canvas resizing,
  camera transforms, mouse wheel zoom, and touch gestures exposed via `index.html`
- Replace the root HTML shell with the new HUD layout, dedicated stylesheet, and SVG-powered icons
- Add high-contrast tile and UI SVG icon sets, integrate them into the top bar/resource display, and register the new asset paths in the loader
- Regenerate production bundle and update `index.html` to reference the latest hashed assets
- Safeguard unit rendering by bracketing canvas state changes with `save()`/`restore()`
- Move hex map rendering into a dedicated `HexMapRenderer` to separate presentation from tile management
- Share hex dimension calculations through a reusable helper used by map and unit rendering
- Refactor game initialization and rendering helpers into dedicated `ui` and `render` modules
- Include `404.html` in `docs/` and refresh build output
- Set Vite `base` to `/autobattles4xfinsauna/` and regenerate `docs/` build output
- Set Vite `base` to `/` for root-based asset paths
- Regenerate docs with latest build output and hashed assets
- Import sprite URLs directly and drop `asset()` helper
- Include custom 404 page for GitHub Pages
- Fail Pages build when bare `assets/` URLs are detected in `dist/index.html`
- Use relative asset paths in root index and rebuild bundles
- Set Vite `base` to `./` and rebuild docs with relative asset paths
- Provide noscript fallback linking to documentation when JavaScript is disabled
- Serve game directly from repository root and drop `docs/` redirect
- Refresh documentation with latest build output
- Clear corrupted game state from localStorage and warn when load fails
- Load game state via `safeLoadJSON` and ignore unknown building types
- Filter out invalid building types when restoring building counts
- Rebuild docs with relative asset paths so GitHub Pages loads CSS and JS correctly
- Set HTML title to Autobattles4xFinsauna
- Add `.nojekyll` to bypass Jekyll on GitHub Pages
- Resolve sprite paths using `import.meta.env.BASE_URL` so builds work from repository subdirectory
- Restore `.nojekyll` automatically after production builds
- Build outputs to `dist/` and workflow publishes to `docs/`
- Add workflow to build and publish `docs/` on pushes to `main`
- Set explicit Vite base path for GitHub Pages
- Fix Vite base path to always `/autobattles4xfinsauna/`
- Add `verify-pages` CI workflow to validate Pages builds
- Publish `dist/` to `docs/` only after verification succeeds
- Remove legacy Pages deployment workflow
- Redirect project root to `docs/` so GitHub Pages serves the game
- Improve mobile scaling by resizing canvas to viewport and device pixel ratio
- Improve high-DPI rendering by scaling canvas to `devicePixelRatio`
- Add responsive layout and media queries for mobile UI components
- Add `getMaxHealth` method to `Unit` and use it in game rendering
- Gracefully fall back when Web Audio API is unavailable and resume audio on first interaction
- Display a styled error overlay when asset loading fails
- Defer game initialization until DOMContentLoaded via exported `init()`
- Add workflow to deploy docs from `dist/` on pushes to `main`
- Switch deployment workflow to Node.js 18
- Introduce a five-region HUD grid scaffold for the experimental UI v2, teach
  `ensureHudLayout` to emit explicit top/left/content/right/bottom anchors, move
  the v2 bootstrapper into the centered content well, and apply Tailwind-style
  grid utilities so the overlay honors safe margins from 1280×720 through
  1920×1080.
- Replace the Saunoja attendant icon with a high-fidelity, non-binary SVG,
  retune the overlay clip/scale/tint pipeline so the refreshed artwork renders
  cleanly across zoom levels, extend the renderer tests for the new budgets,
  and confirm the asset loads through the build pipeline.<|MERGE_RESOLUTION|>--- conflicted
+++ resolved
@@ -2,18 +2,7 @@
 
 ## Unreleased
 
-<<<<<<< HEAD
-- Restore the published docs bundle to the pre-refresh assets so the mirror
-  stops churning the large PNG art files on every release iteration.
-
-- Mirror the freshly generated `dist/` build into `docs/` so the published
-  sauna battle demo advertises the latest commit hash and versioned assets in
-  its polished build badge.
-=======
-- Update the GitHub Pages workflow to upload a uniquely named deployment
-  artifact so reruns never collide on the default `github-pages` bundle and the
-  publishing job can deploy our polished builds without manual retries.
->>>>>>> 49a792f6
+
 
 - Refresh the HUD inventory toggle so it renders the sauna bucket crest from
   `inventory-saunabucket-01.png`, keeping the quartermaster control aligned with
