# Changelog

## Unreleased

<<<<<<< HEAD
- Thread Saunoja behavior preferences through the roster, persistence, and
  battlefield units so attendants remember defend/attack/explore stances.
=======
- Remove artocoin loss penalties so both victories and defeats pay their full
  performance-based rewards.


>>>>>>> b6564cc9

- Refresh the GitHub Pages mirror in `docs/` so the published build references
  the latest commit badge and script bundle.



- Refresh the published docs bundle so the build badge reflects the
  current commit metadata.

- Launch the Steamforge Atelier artocoin shop with a dedicated top-bar badge,
  refreshed end-screen ledger, updated UI regression coverage, and expanded
  documentation so sauna tiers commission with artocoins instead of NG+ stats.

- Separate artocoin progression from NG+ persistence, migrate legacy saves into
  a dedicated balance slot, adopt the new payout formula for run completion,
  and reset prestige modifiers so future difficulty tuning flows through
  purchased upgrades instead of NG+ levels.

- Track objective enemy kill and exploration tallies per run so the end screen
  snapshot captures combat momentum and fog busting progress, backed by fresh
  regression coverage.

- Document the artocoin payout pipeline with tier baselines, difficulty
  modifiers, defeat floors, and a companion design note so engineering can wire
  the formula straight into the economy systems.

- Collapse the HUD grid into a single-column mobile stack, stretch the left,
  right, and bottom regions to full-width trays, and ensure the command console
  toggle still slides in over the canvas alongside the mobile action bar.



- Expand the HUD right rail with a clamp-based 420px target, widen the overlay
  grid column, and tune the mobile sheet so roster panels breathe on large
  monitors without regressing slide-out behavior.

- Introduce a K-weighted audio QA workflow with `npm run audio:lint`, upgrade
  the loudness utilities, retune procedural combat cue metadata to hit the
  -16 LUFS target, and document the tooling in the README and audio guides.

- Upgrade the enemy frontline with aurora-lit SVGs for the soldier, archer, and
  Avanto marauder, recalibrate their sprite anchors/scales, and refresh renderer
  tests so battlefield placement matches the premium art.

- Sync Saunoja overlay icons with animated render coordinates so attendant
  badges glide alongside their battlefield units, threading the callback through
  the draw pipeline and extending Vitest coverage for both the renderer and
  roster synchronization.

- Keep NG+ roster unlock spawn limits from dropping below the base sauna tier
  capacity so fresh profiles can queue three attendants while higher unlocks
  continue to respect the active tier ceiling.

- Publish an MIT LICENSE file, align package metadata with the SPDX identifier,
  and document the licensing update for downstream consumers.

- Swap combat SFX palette for the calming Birch Mallet Chimes, Cedar Breath
  Clusters, and Aurora Steam Pads patches with rotating procedural variants,
  refreshed metadata, and updated licensing notes.

- Reinforce combat audio with per-cue polyphony caps, weighted SFX debounce
  windows, SISU-triggered music ducking, and Vitest coverage for the limiter and
  ducking safeguards to keep repeated cues from overwhelming the mix.

- Introduce a dedicated Web Audio mixer with persisted master/music/SFX buses,
  route ambience loops and combat cues through the shared gains, ship a polished
  in-game mixer overlay with live sliders and ambience toggles, and cover the
  mixer persistence and routing with new Vitest suites.

- Rebuild the command console combat log with structured event payloads, polished
  filter chips with persisted preferences, spawn aggregation, and Vitest
  coverage for both the log store and UI filter interactions.

- Introduce a bottom-aligned React/Tailwind action bar that anchors to the HUD
  grid, hosts Sisu Burst, Torille!, Build, Sound, and Pause controls with
  hotkeys plus resource-aware shake/pulse feedback, trims the legacy top bar to
  resource/time/enemy ramp badges, and threads a real pause toggle through the
  game loop.

- Sync the published docs mirror with the refreshed HUD build so the hashed
  Vite bundles and embedded build badge match the current commit.

- Adopt Tailwind CSS for the classic HUD by wiring the Vite plugin, publishing
  shared spacing, radius, shadow, and z-index tokens, migrating the stash badge,
  loot toast stack, and error overlay to utility classes, and refreshing the
  published docs mirror after the rebuild.

- Rebuild the GitHub Pages mirror from the latest production build so the
  hashed Vite bundles and published HTML reflect the refreshed deployment.

- Launch a persistent event scheduler that survives reloads, powers premium
  animated event cards in the command console, dispatches choice outcomes
  through the event bus, and lands Vitest coverage for persistence plus
  single-resolution guarantees.

- Extend sauna settings persistence with an experimental HUD flag, expose the
  toggle in the quartermaster drawer with polished controls, and branch the main
  bootstrap to launch a React/Tailwind placeholder when the flag is enabled.

- Overhaul the policy system with a shared registry, premium HUD cards that surface
  prerequisites, typed events, declarative effect wiring, and Vitest coverage for
  both successful enactments and rejection flows.

- Nest the loot toast stack inside the HUD action column, refresh its
  glassmorphism treatment for responsive layouts, and keep loot notices from
  covering the command console across desktop and mobile viewports.

- Elevate the stash drawer layering so it sits above the command console, gating
  pointer interactivity to the open state and keeping the right rail fully
  covered on desktop and mobile layouts.

- Enforce sauna tier roster ceilings during player spawns with heat-aware queueing,
  auto-advancing NG+ tier unlocks, and expanded coverage for tier transitions and
  blocked reinforcements.


- Introduce a curated sauna tier registry with persistent selections, premium
  badge art, unlock progress cues, and tier-aware roster caps, backed by new
  serialization and HUD DOM regression tests.


- Wire the CI workflow to run `npm test` after builds so the docs mirror guard
  executes on every push, regenerate `docs/` with the current bundle commit, and
  document the enforced check for contributors.


- Correct the active roster counter to track only living attendants, allowing
  expanded caps to spawn multiple reinforcements in a tick, and backstop the
  behaviour with updated Vitest coverage for the game loop and economy.


- Upgrade battlefield motion with dedicated render coordinates, eased 200 ms
  tweens, premium motion trails, and Vitest coverage validating animator and
  combat manager interpolation so unit movement feels polished while combat
  logic stays deterministic.

- Introduce Saunoja leveling with kill and objective XP payouts, stat growth,
  and persistence; refresh the roster HUD and command console with level
  badges plus progress rings, and lock the experience pipeline down with new
  regression tests.

- Expose NG+ and policy-friendly enemy ramp knobs, thread the modifiers into
  the spawner and HUD telemetry, persist structured enemy scaling summaries for
  post-run analysis, and document the new configuration hooks alongside fresh
  integration coverage for cadence, calm periods, and ramp strength tuning.

- Refresh the inventory stash badge with an inline SVG bag icon, centered
  styling, and updated palette treatments for a crisper HUD affordance.

- Ensure the HUD atom styles ship with every entry point by importing
  `ui/style/atoms.css` in the main bootstrap, mirroring the refreshed bundle to
  `docs/`, and verifying the stash badge renders its icon in production builds.

- Introduce a combat audio loudness workflow by adding a reusable WAV analysis
  utility, a `vite-node` QA script with auto-normalisation support, runtime
  metadata for cue gain, a Vitest regression that decodes each payload, and
  contributor docs covering the target LUFS and verification steps.

- Keep the stash overlay interactive even when focus operations throw by
  toggling the inventory panel class before focusing, guarding the panel focus
  helper with a fallback, and covering the regression with Vitest DOM tests.
- Add a sauna integrity HUD that tracks structure health with an animated
- Add a sauna integrity HUD that tracks structure health with an animated
  glassmorphism bar, reacts to combat events with reduced-motion aware impact
  flashes plus destruction shockwaves, and ships with Vitest coverage for the
  new damage and defeat transitions.

- Restore the inventory overlay's pointer interactivity only while the stash
  panel is open so its controls respond crisply without blocking gameplay when
  closed.

- Script a new end-screen epilogue for sauna destruction so defeat runs narrate
  the collapse with bespoke copy and polished UI coverage.

- Refresh the soldier and archer unit art with high-fidelity 128×128 SVGs,
  recalibrated sprite metadata, and placement tests so their battlefield
  silhouettes match the marauder's polish.

- Track sauna structural health in objectives, piping combat-driven
  `saunaDestroyed` defeat events through the tracker and combat manager so runs
  end immediately when enemies raze the structure, with progress summaries now
  reporting sauna durability.
- Prevent Saunoja overlays from double-rendering player combatants by omitting
  player-faction units from battlefield draw passes whenever attendants are
  projected on top of the map.
- Preserve enemy visibility when Saunoja overlays hide player sprites by
  routing friendly vision sources through the renderer and covering the
  regression with a focused Vitest battlefield draw test.
- Extend the sauna's aura as a vision source so overlapping enemies stay
  visible even without active scouts, wiring the renderer through the game
  draw loop and locking the behaviour down with a Vitest regression.

- Overhaul enemy scaling with configurable difficulty curves, ramp-tier bundle
  unlocks, telemetry snapshots, and long-run simulations so cadence keeps
  tightening and marauders escalate in strength for balance tuning.

- Rebuild the GitHub Pages mirror from commit ef38287 so the hashed Vite
  bundle, published HTML, and build badge all advertise the latest deploy.

- Rebuild HUD controllers during `setupGame` so repeated `destroy()` + `init()`
  cycles refresh the top bar, inventory badge, and command console without
  duplicating DOM nodes or leaking listeners, covering the flow with a Vitest
  lifecycle test.
- Fix Sisu Burst expiration to roll back only its attack, movement, and barrier
  bonuses while preserving other buffs applied mid-burst and notifying stat
  listeners when the surge fades.

- Fix combat resolution so `remainingShield` includes both base and keyword
  barriers, and extend the resolve tests to cover leftover keyword stacks after
  a hit.

- Restrain fog-of-war reveals from re-triggering camera auto-framing after the
  opening reveal by adding an `autoFrame` toggle to `HexMap.revealAround` and
  opting recurring gameplay calls out so manual camera adjustments stay intact.

- Teach the balance simulator to resolve its CSV output inside the active OS
  temp directory instead of hard-coding `/tmp`, and log the resolved path so
  contributors can spot the destination.
- Migrate SISU burst APIs into `src/sisu/burst.ts`, retarget the game, renderer,
  and HUD imports, and remove the legacy `src/sim/sisu.ts` implementation after
  the move.
- Rebuild the GitHub Pages mirror from commit ce40f24 so the hashed Vite
  bundle, published HTML, and build badge all advertise the latest deploy.
- Add a `verify:docs` guard that checks the docs bundle commit hash against the
  current HEAD so stale mirrors fail fast in CI and locally.
- Guard ambience preference reads behind a resilient storage helper so startup
  falls back to defaults when `localStorage` is unavailable, and cover the
  regression with a Vitest stubbed-storage test.
- Move the unit module barrel exports into `src/unit/index.ts`, refreshing
  import paths across the game and renderer to keep the public unit surface
  stable while aligning with directory conventions.
- Pace unit beer upkeep so the economy only deducts reserves every five
  seconds, matching the new simulation cadence and communicating the change to
  players.

- p resolution with new Vitest assertions.

- Surface sauna beer debt in the HUD by letting negative totals render, tagging
  the resource badge for debt styling, enriching the aria-label messaging, and
  covering the regression with a Vitest DOM test.
- Polish battlefield unit rendering by cataloguing sprite metadata in
  `src/render/units/sprite_map.ts`, introducing snapped placement helpers and
  zoom utilities, wiring the renderer and Saunoja portraits through them, and
  covering the anchor math with new Vitest suites across zoom levels.
- Introduce a dedicated equipment system that maps item slots and stat
  modifiers through `src/items/`, threads equip/unequip guards into
  `src/game.ts`, refreshes roster storage plus calculations, polishes the
  roster panel UI with per-slot controls, and covers the flow with Vitest
  suites.
- Rebuild the inventory HUD with a responsive stash panel suite in
  `src/ui/stash/`, derived selectors from `src/state/inventory.ts`, expanded
  `InventoryState` transfer/equip events, comparison-driven quick actions,
  polished CSS modules, and Vitest coverage for selectors and the panel
  behaviour.
- Rebuild the GitHub Pages mirror from commit 8f618f4 so the hashed Vite
  bundle, published HTML, and build badge all advertise the latest deploy.
- Introduce a guided HUD tutorial with spotlight tooltips, keyboard navigation,
  and a persistent skip flag, wire it into bootstrap, and document the
  onboarding flow for contributors.


- Document the `docs/` mirror refresh workflow in the README deployment section,
  highlighting the `npm run build` + sync step and cross-linking to the
  contributing notes about the custom domain records.
- Encapsulate NG+ progression in `src/progression/ngplus.ts`, persist run seeds,
  levels, and unlock slots through `GameState`, wire the modifiers into economy
  upkeep, reinforcement slots, enemy aggression, and elite loot odds, and cover
  the new math with focused Vitest suites plus README documentation.
- Add a progression tracker in `src/progression/objectives.ts` to monitor strongholds,
  roster wipes, and upkeep debt, surface a glassmorphism NG+ end screen via
  `src/ui/overlays/EndScreen.tsx`, escalate enemy spawn cadence each prestige, and
  document the refreshed loop.
- Launch a battlefield feedback suite that emits glassy damage/heal floaters,
  eases fatal fades, and jostles the canvas on major hits via
  `src/ui/fx/Floater.tsx`, `src/render/unit_fx.ts`, and updated `game.ts`
  wiring, all while honoring reduced-motion preferences and documenting the
  new overlays
- Layer a Web Audio sauna-and-forest ambience loop with seamless crossfades,
  surface a top-bar ambience toggle and volume slider that persist
  `audio_enabled`, sync with the master mute, honor reduced-motion
  preferences, and document the new controls
- Introduce an `src/audio` suite with registry-driven SFX playback, hook combat
  hits, kills, and SISU bursts into the event bus so polished cues fire while
  honoring the shared mute toggle, and document the procedurally generated WAV
  payloads plus licensing for contributors
- Halt the main animation loop during teardown by tracking the active frame ID,
  cancelling it in `cleanup()`, guarding the callback against post-shutdown
  ticks, and covering the lifecycle with a Vitest regression so repeated
  restarts stay polished and leak-free
- Centralize terrain palette tokens into `src/render/palette.ts`, introduce
  zoom-aware outline helpers, render fog-of-war through cached Perlin masks
  with multi-stop gradients, and refresh the README feature callouts to
  document the upgraded battlefield sheen
- Remove the unused `src/counter.ts` helper now that the counter demo has
  shipped elsewhere, keeping the Vite starter remnants out of the bundle
- Remove the unused `src/typescript.svg` asset so no leftover Vite starter
  icons ship with the build
- Remove hashed bundles from `assets/`, add ignore rules to keep future Vite
  outputs confined to `docs/`, and rebuild to verify only the published mirror
  receives generated files
- Compute camera-visible chunk ranges to populate tiles on reveal, move terrain
  drawing into an event-driven chunk cache that reuses offscreen canvases, wire
  the renderer through the new utilities so terrain, fog, and building updates
  invalidate the right chunks, and cover the flow with chunk invalidation tests
- Smooth battlefield workload spikes by rotating unit updates through a
  round-robin scheduler, reuse cached paths with TTL-aware invalidation when
  obstacles remain unchanged, and document the optimization with fresh tests
  to keep combat responsive under heavy unit counts
- Wire a `npm run simulate` balance harness through `vite-node`, seed 20 deterministic
  maps for 150 ticks, export beer/upkeep/roster/death snapshots to `/tmp/balance.csv`,
  and document the workflow for contributors
- Add a post-build CI gate that runs the `check:demo` script so pull requests
  surface broken live demo links or titles while preserving offline-friendly
  warnings
- Refactor bootstrap wiring into dedicated input, HUD, and loader modules so the main entrypoint stays a light orchestrator with reusable UI hooks
- Extract polished roster storage and HUD modules, relocate asset configuration,
  and add smoke tests so serialization and summary UI updates remain stable
- Guard `safeLoadJSON` against missing `localStorage` implementations and cover
  the fallback with tests so storage-less environments no longer throw during
  asset loading helpers
- Add a disposable sauna command console setup that unregisters media-query and
  event bus listeners while removing the HUD panel during cleanup so repeated
  game initializations no longer leak toggles or listeners
- Expose a disposable controller from the HUD topbar so cleanup routines remove
  SISU burst and resource listeners before rebuilding the UI, preventing
  duplicated overlays during restarts
- Note in issue #245 that the `src/unit.ts` barrel must migrate to `src/unit/index.ts`
  (or be removed) and its consumers updated before adding the new `src/unit/`
  directory so the refactor avoids path collisions
- Amend issue #253 to migrate every SISU import (for example, `useSisuBurst` in
  `src/game.ts`) from `src/sim/sisu.ts` to the new `src/sisu/burst.ts` module and
  delete the legacy `src/sim/sisu.ts` once all callers move over so no orphaned
  implementation remains after the refactor
- Expand TypeScript and Vitest globs to cover a dedicated `tests/` tree so future
  issue tasks can land spec files outside `src/` without compiler friction
- Introduce faction loot tables with rarity-weighted rolls, stash new drops in a
  persistent inventory that auto-equips selected attendants when possible,
  surface polished HUD toasts and a quartermaster panel for stash management,
  and cover loot generation plus inventory persistence with Vitest suites
- Amplify SISU Burst with +50% attack, a one-charge shield, and temporary
  immortality tracked through the modifier runtime, emit polished HUD status
  messaging, and cover the surge with regression tests to ensure buffs expire
  on schedule
- Upgrade the command console roster to render shared Saunoja stats, live loadout
  icons, and modifier timers with polished styling, refresh the panel on
  inventory and modifier events, and cover the new HUD with Vitest DOM tests
- Track sauna heat with a dedicated tracker, drive the economy tick to drain
  upkeep and trigger heat-gated player spawns through a shared helper, and
  cover the flow with upkeep and reinforcement tests
- Catalog faction spawn bundles in JSON, expose weighted selection helpers, and
  drive enemy wave spawns through the bundle system with cadence and identity
  tests
- Introduce a shared combat resolver that applies the max(1, atk - def) formula,
  tracks shield absorption, fires keyword hooks for both sides, and routes
  modifier callbacks so Saunoja and battlefield units share consistent
  damage/kill events
- Return combat resolutions from battlefield attacks so BattleManager can react
  to lethal blows, and ensure zero-damage keyword kills still mark units dead
  while emitting the polished death events
- Add a modifier runtime that tracks timed effects, routes hook triggers, emits
  lifecycle events, and exposes helper APIs plus tests so timed buffs expire
  cleanly during the polished game loop
- Introduce a shared unit stat model with dedicated types, leveling curves, and
  calculators, replace archetype subclasses with data-driven definitions, route
  factories through the new adapters, and verify deterministic progression
  across soldiers, archers, and marauders
- Preserve stored Saunoja personas when reattaching to new sessions so reloads
  keep their earned traits, upkeep, and experience intact
- Expand the cached hex terrain canvas whenever exploration pushes map bounds
  beyond the last render rectangle so fog clearing immediately reveals freshly
  rendered tiles
- Reset the command console roster renderer whenever the panel rebuilds so the
  Saunoja list repopulates after DOM swaps, and lock the behavior with a
  regression test that rebuilds the UI shell
- Decouple frontier raiders into a dedicated edge spawner that honors the 30-unit
  cap while sauna heat now summons only allied reinforcements with escalating
  thresholds
- Refine battle log narration to greet arriving Saunojas by their roster names
  while skipping rival spawn callouts for a cleaner feed
- Collapse the sauna command console by default on sub-960px viewports,
  surface a HUD toggle, and slide the panel off-canvas so the map stays
  interactive on mobile
- Remember the sauna command console log between sessions with polished storage so the right panel rehydrates prior narration on reload
- Persist applied policy upgrades across saves, replaying their effects on load so eco beer production and temperance night shifts stay active after reloading
- Pace battle movement with per-unit cooldowns so units only step once every
  five seconds, aligning pathfinding, stats, and tests with the slower cadence
- Offset auto-framing calculations to subtract the right HUD occlusion, keeping
  newly revealed tiles centered within the unobscured canvas when the command
  console is open
- Elevate the right panel into a sauna command console with a dedicated roster
  tab that highlights attendant status, live health bars, polished trait
  summaries, and direct selection alongside the policies, events, and log panes
- Let unattended ticks send idle scouts toward the nearest fogged hex, caching
  partial paths yet clearing them once exploration goals are reached so units
  keep uncovering the battlefield without drifting aimlessly
- Generate flavorful Saunoja names when attendants join the roster so every HUD
  entry reads as a distinct warrior rather than a generic placeholder
- March enemy spawns along the fog frontier so marauders emerge just beyond
  revealed territory and keep battles focused on the explored sauna perimeter
- Generate hex tiles lazily upon reveal so the battlefield only materializes
  around explored territory and active frontiers
- Cull hex tile terrain and fog rendering to the active camera viewport so
  each frame iterates only the polished, on-screen hexes
- Keep rival armies cloaked until allied scouts enter their three-hex vision
  radius so fog-of-war respects live battlefield awareness and polished pacing
- Upgrade unit pathfinding to an A*-driven, cached system and stagger battle
  processing each tick so movement stays responsive even with crowded hexes
- Cache the static hex terrain layer on an offscreen canvas, refreshing it only
  when tiles mutate so the renderer blits a polished base map each frame while
  drawing fog, highlights, and units as overlays
- Chunk the cached terrain into 16-hex canvases, redrawing only newly revealed
  sections before compositing them onto the polished base map each frame
- Persist the latest game state and Saunoja roster during cleanup before
  detaching event hooks so storage restrictions cannot drop late-session
  progress
- Cap battlefield marauders at thirty concurrent enemies, route their arrivals
  through a dedicated edge spawner, and let sauna heat summon only allied troops
  with escalating thresholds so reinforcements stay balanced and readable
- Attach sprite identifiers to every unit instance and thread them through
  factories so the renderer can resolve polished SVG art without fallbacks
- Introduce SISU as a persistent resource, award it for battlefield victories, and
  surface polished HUD controls for the new burst and Torille! abilities that
  spend the grit to empower or regroup allied units
- Introduce randomized Saunoja trait rolls, daily beer upkeep drain, and a roster
  card readout so attendants surface their quirks and maintenance costs at a glance
- Let BattleManager nudge stalled units into adjacent free hexes when pathfinding
  cannot advance them yet keeps targets out of range
- Sync fog-of-war reveals with each combat tick by updating player vision and
  limiting enemy scouting before the renderer draws the battlefield
- Guarantee the battlefield opens with a steadfast sauna guard by auto-spawning a
  player soldier when no active attendants remain, preventing targetless combat
- Channel sauna heat into rallying allied soldiers, surface player-facing spawn
  thresholds, and reuse the HUD countdown for the friendly reinforcements
- Retitle the Saunakunnia badge and narration copy to drop the honor suffix while
  keeping accessibility labels polished and concise
- Shorten the Saunakunnia policy cost label so the right panel references the
  prestige track without the redundant "Honors" suffix
- Ship the Saunoja roster crest within `docs/assets/ui/` so the published site
  serves the polished icon bundle without 404 regressions
- Detect restored save files before granting starting resource windfalls so reloads resume progress without duplicate rewards
- Mirror the Saunoja roster crest into `public/assets/ui/` so the HUD loads the
  polished icon without 404 warnings
- Regenerate the GitHub Pages bundle so Steam Diplomats boost sauna beer
  generation instead of slipping passive Saunakunnia into the hosted build
- Extend Saunoja attendants with trait, upkeep, and experience tracking while
  normalizing stored data and persisting the new fields across sessions
- Replace the Saunoja roster badge with a dedicated warrior crest and preload
  the SVG so the HUD reflects the new insignia instantly
- Redirect policy investments to Saunakunnia honors, refresh Steam Diplomat
  rewards, and remove passive Saunakunnia trickles so prestige is only earned
  through deliberate play
- Sync stored Saunoja roster coordinates with live friendly unit movement so HUD
  overlays track attendants as they reposition across the battlefield
- Retire the sauna aura's passive Saunakunnia trickle so idling near the steam no
  longer grants honor automatically
- Replace the sauna spawn timer with heat-driven thresholds that escalate after
  each Avanto Marauder emerges from the steam
- Regenerate the production asset mirrors with the sauna beer build so hashed
  bundles, HUD styling, and SVG art reference the updated resource palette
- Ensure sauna-spawned Avanto Marauders join the enemy faction so they march on
  player attendants without hesitation
- Rebrand the Raider unit into the Avanto Marauder with refreshed stats exports,
  spawn identifiers, sauna simulation logs, and sprite mappings
- Deploy Avanto Marauders from the enemy sauna so they leave the spa and
  challenge the player's attendants
- Hide inactive right-panel sections by honoring the `[hidden]` attribute so
  tab switches only render the active pane
- Polish sauna beer HUD terminology with bottle provisioning logs, refined badge
  narration, and updated policy copy
- Rebuild the HUD roster widget with a Saunoja battalion counter, live unit
  lifecycle updates, refreshed sauna styling, and updated tests
- Rebrand the HUD gold economy into sauna beer with new resource enums,
  UI strings, polished bottle iconography, and refreshed tests
- Focus the event log on sauna-flavored narratives by muting resource gain spam,
  echoing right-panel events, and celebrating unit arrivals and farewells
- Replace every terrain, building, and unit sprite with high-fidelity SVG art
  tailored to the Autobattles4xFinsauna palette and HUD glow treatments
- Drive the BattleManager each fixed tick, funnel spawned player/enemy units
  into the shared roster, and refresh the loop so pathfinding and combat resolve
  automatically during play
- Introduce the Saunakunnia prestige track with dedicated HUD formatting, sauna aura
  and victory generation hooks, policy costs, and refreshed log copy
- Regenerate the GitHub Pages `docs/` mirror from the current production build
  so the custom domain serves the polished SPA entry point and fallback
- Update CI asset verification to expect root-relative `/assets/` URLs and confirm hashed bundles exist before publishing
- Paint a pulsing sauna aura overlay with a countdown badge and seat the sauna
  controls beneath the left HUD actions for aligned interaction
- Normalize icon loader paths against `import.meta.env.BASE_URL` so nested
  deployments fetch HUD imagery without 404s
- Layer polished stroke patterns onto every terrain hex and dim fog-of-war tiles
  to 40% opacity for clearer, more atmospheric map readability
- Wait for the DOM to finish parsing before bootstrapping the canvas so the
  artobest.com deployment reliably mounts the game shell on every visit
- Mount the sauna toggle and dropdown directly to the polished top bar so the
  controls align with other HUD actions
- Refresh README and contributor documentation to describe the current HUD
  feature set and reiterate the artobest.com GitHub Pages deployment
- Update the custom domain configuration and documentation to serve the live
  build from https://artobest.com/ after the DNS cutover
- Confirm Vite's root-level base path configuration and regenerate the
  production build to deliver `/assets/`-prefixed bundles for the GitHub Pages
  workflow
- Point the documented live demo links and npm `homepage` metadata to
  https://artobest.com/ so references match the production site
- Relocate `CNAME` from `docs/` to `public/` so production builds retain the
  custom domain via Vite's static asset pipeline
- Set Vite `base` to `/` so production builds resolve polished assets from the
  site root without relying on a subdirectory deployment
- Recompose the HUD layout so the build menu and sauna controls live beside a
  fixed-width right panel, eliminating overlap and polishing the top-row
  alignment
- Add development-only Saunoja diagnostics that confirm storage seeding and log
  restored attendant coordinates after loading
- Simplify GitHub Pages deployment by publishing the raw `dist/` output with the
  official Pages actions, removing the repository-managed `docs/` mirror, and
  introducing a polished SPA-friendly 404 fallback in `public/404.html`
- Resolve the current git commit via `git rev-parse --short HEAD`, expose it as
  a shared `__COMMIT__` define, and use it for build-aware tooling and tests
- Refresh the HUD build badge with a glowing commit chip that surfaces the
  resolved hash (or a dev indicator) alongside improved accessibility metadata
- Regenerate GitHub Pages artifacts by running the latest production build,
  syncing hashed bundles into `docs/`, duplicating the SPA fallback, and
  reaffirming the `.nojekyll` guard file
- Introduce a unified resource bootstrapper that surfaces a polished HUD loader,
  aggregates asset warnings, and presents graceful recovery banners when
  initialization fails
- Copy production build output to `docs/` via an `npm postbuild` script that
  mirrors GitHub Pages fallbacks using standard shell utilities
- Stretch the canvas container to the full viewport, adopt dynamic viewport
  sizing, disable default touch gestures, and enforce 44px minimum hit targets
  for buttons and shared `.btn` styles
- Extend the viewport meta tag for full-bleed mobile layouts and surface the
  short git commit hash in a polished HUD footer
- Copy `docs/index.html` to `docs/404.html` during the build step and remove the
  legacy root-level `404.html`
- Sync GitHub Pages output directly from `dist/`, generating a SPA-friendly
  `404.html` and removing legacy root-level bundles
- Treat the live demo availability check as a warning when outbound network
  access is blocked so offline CI runs can succeed
- Track Saunoja damage timestamps and render a clipped radial hit flash when a
  unit is struck for more immediate feedback
- Resolve Saunoja icon path against the configured Vite base URL so attendants
  render correctly when the game is served from a subdirectory
- Convert canvas clicks to world-space selection toggles that persist Saunoja
  highlights, clear selection on empty hexes, and redraw the scene only when the
  active Saunoja set changes
- Persist Saunoja attendants across sessions via localStorage, spawn an initial
  guide when none exist, and pipe their selection-aware rendering through the
  main canvas renderer
- Render Saunoja units with a dedicated canvas helper that preloads the SVG
  icon, applies warm tint and highlight overlays, and layers steam and HP bars
  within clipped hex silhouettes
- Introduce Saunoja data helpers, sauna combat damage utilities, and polished
  canvas rendering helpers for HP, selection, and steam effects
- Add a polished monochrome Saunoja unit icon to `public/assets/units`
- Export shared hex rendering helpers (radius constant, `axialToPixel`, and
  a flat-topped `pathHex` canvas utility) via `src/hex/index.ts`
- Auto-initialize the game entry point outside of Vitest by invoking `init()`
  on module load so the map and resource bar render immediately
- Add a dedicated build step that emits `main.js` and `assets/game.css` at the
  repository root, refresh production HTML references, and clean up legacy
  hashed bundle artifacts
- Render hex tiles using a palette-driven gradient fill, cached SVG terrain icons,
  and highlight styling shared with the `.tile-highlight` class
- Introduce a glassmorphism-inspired HUD styling system with shared color tokens,
  tooltip affordances, and tile highlight treatments
- Establish a `main.ts` rendering entry point that drives canvas resizing,
  camera transforms, mouse wheel zoom, and touch gestures exposed via `index.html`
- Replace the root HTML shell with the new HUD layout, dedicated stylesheet, and SVG-powered icons
- Add high-contrast tile and UI SVG icon sets, integrate them into the top bar/resource display, and register the new asset paths in the loader
- Regenerate production bundle and update `index.html` to reference the latest hashed assets
- Safeguard unit rendering by bracketing canvas state changes with `save()`/`restore()`
- Move hex map rendering into a dedicated `HexMapRenderer` to separate presentation from tile management
- Share hex dimension calculations through a reusable helper used by map and unit rendering
- Refactor game initialization and rendering helpers into dedicated `ui` and `render` modules
- Include `404.html` in `docs/` and refresh build output
- Set Vite `base` to `/autobattles4xfinsauna/` and regenerate `docs/` build output
- Set Vite `base` to `/` for root-based asset paths
- Regenerate docs with latest build output and hashed assets
- Import sprite URLs directly and drop `asset()` helper
- Include custom 404 page for GitHub Pages
- Fail Pages build when bare `assets/` URLs are detected in `dist/index.html`
- Use relative asset paths in root index and rebuild bundles
- Set Vite `base` to `./` and rebuild docs with relative asset paths
- Provide noscript fallback linking to documentation when JavaScript is disabled
- Serve game directly from repository root and drop `docs/` redirect
- Refresh documentation with latest build output
- Clear corrupted game state from localStorage and warn when load fails
- Load game state via `safeLoadJSON` and ignore unknown building types
- Filter out invalid building types when restoring building counts
- Rebuild docs with relative asset paths so GitHub Pages loads CSS and JS correctly
- Set HTML title to Autobattles4xFinsauna
- Add `.nojekyll` to bypass Jekyll on GitHub Pages
- Resolve sprite paths using `import.meta.env.BASE_URL` so builds work from repository subdirectory
- Restore `.nojekyll` automatically after production builds
- Build outputs to `dist/` and workflow publishes to `docs/`
- Add workflow to build and publish `docs/` on pushes to `main`
- Set explicit Vite base path for GitHub Pages
- Fix Vite base path to always `/autobattles4xfinsauna/`
- Add `verify-pages` CI workflow to validate Pages builds
- Publish `dist/` to `docs/` only after verification succeeds
- Remove legacy Pages deployment workflow
- Redirect project root to `docs/` so GitHub Pages serves the game
- Improve mobile scaling by resizing canvas to viewport and device pixel ratio
- Improve high-DPI rendering by scaling canvas to `devicePixelRatio`
- Add responsive layout and media queries for mobile UI components
- Add `getMaxHealth` method to `Unit` and use it in game rendering
- Gracefully fall back when Web Audio API is unavailable and resume audio on first interaction
- Display a styled error overlay when asset loading fails
- Defer game initialization until DOMContentLoaded via exported `init()`
- Add workflow to deploy docs from `dist/` on pushes to `main`
- Switch deployment workflow to Node.js 18
- Introduce a five-region HUD grid scaffold for the experimental UI v2, teach
  `ensureHudLayout` to emit explicit top/left/content/right/bottom anchors, move
  the v2 bootstrapper into the centered content well, and apply Tailwind-style
  grid utilities so the overlay honors safe margins from 1280×720 through
  1920×1080.
- Replace the Saunoja attendant icon with a high-fidelity, non-binary SVG,
  retune the overlay clip/scale/tint pipeline so the refreshed artwork renders
  cleanly across zoom levels, extend the renderer tests for the new budgets,
  and confirm the asset loads through the build pipeline.<|MERGE_RESOLUTION|>--- conflicted
+++ resolved
@@ -2,15 +2,7 @@
 
 ## Unreleased
 
-<<<<<<< HEAD
-- Thread Saunoja behavior preferences through the roster, persistence, and
-  battlefield units so attendants remember defend/attack/explore stances.
-=======
-- Remove artocoin loss penalties so both victories and defeats pay their full
-  performance-based rewards.
-
-
->>>>>>> b6564cc9
+
 
 - Refresh the GitHub Pages mirror in `docs/` so the published build references
   the latest commit badge and script bundle.
