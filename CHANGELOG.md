--- conflicted
+++ resolved
@@ -2,17 +2,7 @@
 
 ## Unreleased
 
-<<<<<<< HEAD
-- Seed scripted enemy strongholds via `src/world/strongholds.ts`, persist their
-  capture state through saves, extend objective tracking tests for the new
-  layer, and remind contributors to refresh the `docs/` mirror after rebuilding
-  so GitHub Pages stays aligned with the published bundle.
-=======
-- Preserve the HUD overlay's collapsed grid variant when reinitializing the
-  layout, keep command dock anchors wired for inventory and action bar mounts,
-  and cover the regression with a DOM-focused Vitest suite.
-
->>>>>>> 6f36e61f
+
 - Add a crest-inspired close control to the command console roster view, polish
   the HUD styling for the new button across breakpoints, and cover the
   interaction with integration tests that verify the roster overlay collapses
