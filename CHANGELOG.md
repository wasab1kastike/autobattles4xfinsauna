--- conflicted
+++ resolved
@@ -2,14 +2,7 @@
 
 ## Unreleased
 
-<<<<<<< HEAD
-- Retire the enemy scaling HUD navigation button and telemetry console so the
-  command overlay focuses on core roster, policy, and events workflows.
-=======
-- Retire the legacy `pages.yml` workflow so GitHub only queues the consolidated
-  Pages deployment pipeline and refresh the deployment docs to describe the
-  streamlined job structure.
->>>>>>> 02858047
+
 
 - Remove the change-detection gate from the GitHub Pages workflow so every
   push to `main` rebuilds and redeploys the site without being skipped.
