# Changelog

## Unreleased

<<<<<<< HEAD
- Enable behavior switching directly from the selection mini HUD so players can
  retarget attendants without opening the roster, persisting the preference and
  refreshing the overlay in sync with the roster panel.

- Retire the legacy `pages.yml` workflow so GitHub only queues the consolidated
  Pages deployment pipeline and refresh the deployment docs to describe the
  streamlined job structure.
=======

>>>>>>> 9629e7c9

- Remove the change-detection gate from the GitHub Pages workflow so every
  push to `main` rebuilds and redeploys the site without being skipped.

- Retire the disabled GitHub Pages workflow file so GitHub only loads the
  active deployment automations.

- Trim redundant GitHub Pages runs by gating deployments behind a changed-file
  detector, align the LFS fetch/checkout sequence with the documented flow,
  and add dist smoke checks so the queue no longer floods with canceled builds.

- Resolve unit and building sprite URLs through Vite's asset pipeline so
  production bundles reference the hashed art assets and render the portraits
  instead of the placeholder textures.

- Track the live hex bounds in the terrain and fog caches so map expansions
  invalidate chunk offsets before rendering, keeping terrain and fog aligned
  after negative-coordinate growth and covering the regression with Vitest.

- Guard stronghold encounter unit registration so early seeding no longer
  triggers the "Game runtime has not been configured" crash, letting the GitHub
  Pages build render again after deployment.

- Confirm the Vite `dev`, `build`, and `preview` scripts remain intact so
  `npm run build` reliably emits the production bundle into `dist/` for local,
  CI, and GitHub Pages deployments.

- Resolve the Vite base path to `/` when a custom domain is detected via an
  absolute `homepage` or bundled `public/CNAME`, keeping repository-prefixed
  slugs as an opt-in fallback for GitHub-hosted deployments.

- Invalidate terrain and fog render caches when the origin shifts so expanding
  the map bounds re-aligns chunk canvases, and cover the regression with a
  dedicated TerrainCache test.

- Resolve the blank GitHub Pages splash by deriving the Vite base path from
  deployment environment overrides and mirroring the docs bundle with
  relative asset URLs so repo-hosted builds load their hashed scripts.

- Inject the active git commit into production Vite builds so GitHub Pages and
  runtime freshness checks report the correct `#7c8ab05`-style build marker.



- Prevent stale build reload loops in privacy-restricted browsers by falling
  back to URL-based guards when session storage writes fail, document the
  behavior, and add regression coverage to ensure only one reload attempt.

- Launch the Hypersteam Levy Ultimatum, a prestige-gated double-edged economy
  boost that drenches breweries in bonus Sauna Beer while enemy aggression,
  cadence, and strength ratchet upward for commanders bold enough to toggle it.

- Introduce the Glacial Gambit precision doctrine with extended range, stacked
  hit bonuses, brittle defensive penalties, fresh combat regression coverage,
  and updated policy briefings for the frost-marksmanship branch.

- Introduced the Steam Debt Protocol economic edict, a toggleable bond surge that
  layers luxe passive Sauna Beer production while spiking enemy aggression and
  cadence with reversible scaling hooks and a heavier upkeep multiplier.

- Introduce the Saunojas' Rage berserker doctrine with double damage, a tuned 50%
  hit cap, upkeep surcharges, fresh Vitest regression coverage, and refreshed
  policy docs describing the full combat doctrine ladder.

- Rally enemy reinforcements from surviving strongholds, spawning squads on or
  adjacent to active bastions before falling back to edge entries, and cover the
  new routing with integration tests.

- Cloak newly seeded enemy strongholds in fog unless prior saves revealed them,
  keeping fresh campaigns mysterious and covering the regression with
  progression tests.


- Add a crest-inspired close control to the command console roster view, polish
  the HUD styling for the new button across breakpoints, and cover the
  interaction with integration tests that verify the roster overlay collapses
  through the bridge wiring.

- Retire the HUD roster toggle button in favor of direct command console wiring,
  removing the unused asset and styles while updating tests and docs to reflect
  the streamlined roster flow.
- Detect stale GitHub Pages caches at runtime, fetch the live bundle commit,
  trigger a one-time cache-busting reload so the published site always boots the
  newest build without manual hard refreshes, and resolve the runtime bundle
  probe against the GitHub Pages base path so repo-scoped assets stay reachable.
- Track unlocked loot rarity tiers in progression storage, filter loot rolls to
  respect the unlocked list, cover the regression with Vitest, and refresh the
  Steamforge Atelier copy to call out rarer cache unlocks.
- Persist loot-drop upgrades with additive modifiers, gate loot rolls behind the
  progression-driven drop chance, update the loot roller to accept explicit
  roll counts, and cover the new progression module plus RNG gating with
  focused Vitest cases.
- Surface an enemy scaling telemetry console with a glassmorphic panel, lazy-loaded summaries, HUD navigation badge, and Vitest
  coverage for empty and malformed storage scenarios.
- Detect custom domain deployments during GitHub Pages builds and set
  `PUBLIC_BASE_PATH=/` so published bundles use root-relative asset URLs while
  preserving the repository-prefixed fallback for GitHub-hosted sites.
- Preserve relative `PUBLIC_BASE_PATH` values, derive a GitHub Pages fallback
  from `GITHUB_REPOSITORY` when no base override is provided, document the
  environment requirements, and extend the asset loader tests to cover the
  repo-prefixed paths.
- Configure the GitHub Pages build to inject `PUBLIC_BASE_PATH` so Vite emits
  repo-prefixed asset URLs and unit portraits load reliably from the published
  GitHub Pages site.
- Keep the command console toggle visible on desktop layouts, honor collapse
  requests across wide viewports, and add HUD lifecycle coverage for the toggle
  interactions.
- Remove the deprecated `saunoja.svg` unit art from app, public, and docs
  bundles so art contributors know the vector variant is retired.
- Remove the redundant artocoin badge assets from app, public, and docs
  bundles so the build no longer ships the unused SVG variant.
- Default the command console to launch collapsed on narrow layouts, opening the
  right panel only when HUD navigation interactions request a view, and extend
  navigation coverage for the gated reveal.
- Add roving tabindex and arrow-key semantics to the HUD navigation toolbar so
  keyboard users can cycle roster, policy, and event views with focus staying in
  sync with the active badge.
- Replace the left-side HUD navigation card with a compact top-left toolbar,
  wire in new roster/policy/event crest badges, refresh styling to match the
  inventory treatment, and update HUD navigation tests for the icon toggles.
- Capture the previous artocoin balance before clearing storage, emit the reset
  notification so cached listeners update immediately, and cover the regression
  with a focused progression test.
- Normalize roster counts in the objective tracker so NaN values fall back to
  zero, keep progress metrics clamped to non-negative integers, and cover the
  roster wipe defeat flow when the roster feed misbehaves.
- Factor the HUD time and enemy ramp listeners into `game/signals/hud.ts`,
  update `game.ts` cleanup to dispose the observable helpers, and add Vitest
  coverage for subscription and disposal semantics.
- Extract roster synchronization helpers into `game/roster/rosterSync.ts`, update
  `game.ts` to delegate to the service, and cover persona creation plus stat
  syncing with focused Vitest cases.

- Introduce a `GameController` coordinator that wraps game setup, draw, canvas
  input, start, and cleanup flows, move the map/battlefield initialization into
  the controller with injectable dependencies for testing, update `game.ts` to
  delegate through the new orchestrator, and add focused Vitest coverage for the
  setup/start/cleanup lifecycle.

- Bridge the roster HUD toggle, right panel, and inventory UI to a shared
  `openRosterView`/`closeRosterView` API so the roster button opens the command
  console, inventory toggles collapse it, and tests cover the polished
  management flow.
- Add a polished roster crest toggle to the HUD cluster, hiding the roster
  bottom tabs by default, wiring the `sauna-roster:*` events through the new
  overlay state, and refreshing tests plus styling so the command dock stays
  trim until the roster is invoked.


- Resolve the Vite deployment base from environment configuration so root-hosted
  builds default to `/` while GitHub Pages paths remain opt-in.

- Align the Vite base path with the GitHub Pages mount so portrait assets load
  from `/autobattles4xfinsauna/` in production while keeping local development
  rooted at `/`.

- Resolve the unit portrait loader to Vite-managed URLs so hashed Saunoja and
  orc PNGs load without 404s in the runtime.

- Normalize asset loader URLs against the configured base path so hashed
  portraits resolve on nested deployments, and cover the helper with targeted
  tests.

- Point the unit sprite loader at the published PNG filenames and align the
  docs assets so the static site reliably loads every polished Saunoja and orc
  portrait.

- Detach the combat log from the events tab into a fixed console footer with a
  collapsible header, persist the collapse preference, and refresh styling plus
  HUD tests for the compact UX.

- Restore the HUD overlay grid so the base and region classes persist across
  variant switches, keeping roster and icon panels visible after toggling the
  right-side collapse.

- Replace the right-panel tab strip with a left-side HUD navigation card that
  drives roster, policy, and event views, reparent the policy console into the
  command sheet, and refresh styles plus tests for the streamlined layout.

- Extract the roster orchestrator into `game/orchestrators/roster.ts`, wire it
  through the runtime dependency hooks, update HUD and test imports, and cover
  roster entry sorting plus summary selection with focused Vitest cases.

- Rehydrate Saunoja attachments after loading roster storage so experience,
  coordinates, and baselines persist across saves, extend the affected Vitest
  cases with longer async windows, and update the animation loop test to track
  the runtime game loop callback directly.

- Extract the game runtime bootstrap into `game/runtime/index.ts`, re-export the
  lazy singleton API from `game.ts`, and add coverage to confirm the runtime is
  configured on-demand through the new entry point.

- Add polished behavior toggles to the battlefield selection mini HUD so you can swap unit directives directly from the popup and keep roster state in sync.

- Split the classic HUD orchestration into runtime UI adapters so `GameRuntime`
  composes action bar, top bar, sauna overlay, inventory HUD, and right panel
  controllers from injected dependencies, keeping the
- Extract a dedicated roster runtime service that centralizes Saunoja loading,
  persistence, persona refresh, and selection state, inject the service into
  `GameRuntime`, and update the HUD plus right panel bridges to consume the new
  helpers while preserving polished selection behaviour.


- Introduce a `GameRuntime` orchestrator that centralizes canvas state, game
  loop scheduling, and HUD lifecycle management, refactoring `game.ts` and
  `main.ts` to delegate through the runtime singleton so input handlers and the
  polished ability wiring stay aligned across restarts.


- Normalize freshly spawned units so their health always matches the computed
  maximum, clone archetype stat blocks before adjustment, and cover the
  regression with focused unit and factory tests to keep reinforcements battle
  ready.


- Ensure Saunoja reinforcements spawn at 100% health by syncing unit and
  attendant HP to their boosted maximums when effective stats increase, keeping
  fresh recruits battle ready even after roster upgrades.

- Remove the experimental HUD v2 implementation, simplify game and shell
  initialization to always load the classic HUD, prune the associated settings
  persistence and toggles, and update tests plus documentation to reflect the
  classic-only experience.

- Extract sauna lifecycle wiring into `game/setup/sauna.ts`, add a reusable
  right-panel initializer, and adjust game setup to consume the new helpers with
  focused unit coverage for tier persistence, UI toggling, and spawn queue
  management.

- Guard modifier application so `onApply` failures unwind partial state, skip
  addition events, and cover the regression with a focused runtime test to keep
  gameplay modifiers cleanly indexed.

- Refactor game HUD initialization into dedicated helpers that configure
  classic and modern overlays with shared ability wiring, centralize right panel
  lifecycle management, and cover both flows with targeted unit tests to ease
  future HUD tweaks.

- Introduce combat doctrine policies that boost roster attack, defense, and hit
  reliability while raising upkeep, propagate toggle events through Saunoja
  stat recalculations, and wire combat resolution plus economy ticks to respect
  the new damage, hit chance, and upkeep modifiers with dedicated tests.

- Extend policy lifecycle handling so toggleable edicts can be disabled and
  re-enabled without repaying their costs, emit dedicated revoke events for
  listeners, persist the enabled state in saves, and refresh the HUD plus logs
  to reflect the new lifecycle hooks.

- Teach the build metadata pipeline to honor a `SOURCE_COMMIT` override so
  release tooling can inject the freshly committed hash before mirroring the
  docs bundle, keeping the published build badge in perfect sync, and relax the
  docs verifier to accept docs-only follow-up commits that reference the
  freshly built release hash.

- Update the GitHub Pages workflow to upload a uniquely named deployment
  artifact so reruns never collide on the default `github-pages` bundle and the
  publishing job can deploy our polished builds without manual retries.

- Refresh the HUD inventory toggle so it renders the sauna bucket crest from
  `inventory-saunabucket-01.png`, keeping the quartermaster control aligned with
  the polished stash artwork.

- Swap the quartermaster HUD toggle over to the polished sauna bucket crest,
  align it beneath the artocoin shop control, and keep the overlay visuals in
  step with the refreshed inventory branding.

- Relocate the quartermaster stash behind a polished inventory crest toggle, add
  a glassmorphism popup with responsive scrim, and update the HUD layout plus
  tests so the command dock no longer reserves a bottom tab for the drawer.

- Extend unit spawning with dedicated appearance samplers that fall back to the
  provided deterministic RNG, ensuring Saunoja recruits and invading orcs roll
  across every polished model without desynchronising combat scaling, and cover
  the behaviour with fresh Vitest cases.

- Ensure freshly deployed builds bypass stale caches by marking the HTML shell
  as non-cacheable and bundling the roster and resource crest SVGs through the
  Vite asset pipeline so the high-fidelity unit art and HUD chrome always draw
  the latest polished visuals on load.

- Randomize Saunoja and orc battlefield models so freshly spawned units pull
  from every high-fidelity render, persist attendant appearances across saves,
  and update the renderer plus atlas metadata to honor the polished variants.

- Stage the quartermaster stash against the freshly supplied sauna bucket art,
  folding the PNG into the panel backdrop with responsive gradients so the
  inventory overlay lands with richer, polished ambience across desktop and
  mobile layouts.

- Swap enemy combatants over to the new orc portrait PNGs, retune the sprite
  metadata for their taller aspect ratio, and map player-controlled units to the
  freshly supplied Saunoja renders so battlefield and HUD art stays polished and
  consistent.

- Refresh the Saunoja unit icons with the newly supplied high-resolution PNG
  renders, update the sprite metadata to honor their native sizes, and route the
  asset loader through the polished artwork for both battlefield and roster
  presentations.

- Batch unit sprite rendering through a cached atlas, precomputing placements
  so draw calls reuse the same geometry and can be issued in filter/shadow
  batches, slashing the overhead of 50-unit scenes and expanding the renderer
  tests to assert atlas usage.

- Upgrade the Artocoin crest renderings by swapping in the new product art,
  refreshing the base64 sprite so the latest coin treatment beams through the
  HUD badges, overlays, and inventory affordances.

- Carve the sauna shop progression logic into `src/game/saunaShopState.ts`,
  wiring polished helpers for artocoin balances, tier ownership, and listener
  subscriptions so the main game loop sheds its sprawling inline state.

- Stage cinematic battle feedback with synchronized attack and hit animations
  for units, emitting timing hooks on combat events and sampling glow/recoil
  states in the renderer so sprites lunge, flash, and recover in-step.

- Guard the roster HUD teardown by destroying the V2 controller before
  resetting the classic resource bar mount and extend the UI shell bootstrap
  test suite to assert the cleanup hook fires.

- Refresh terrain icon rendering by queuing load-completion events from the
  icon cache, tracking pending images so cached assets still notify listeners,
  attaching the load hooks before assigning image sources so synchronous cache
  hits still emit, and covering the terrain renderer with a Vitest case that
  dirties affected chunks to draw freshly decoded art on the first cold frame.

- Mount the stash drawer on the overlay instead of the command dock anchor so
  its fixed panel spans the viewport, keep a screen-reader proxy in the stash
  tab, and confirm the dock chrome stays pristine while the drawer opens at
  full height.

- Collapse the command console track in the HUD grid when the desktop toggle
  hides the panel, wiring a layout modifier class so the overlay widens the
  center column cleanly through the 840–1040px breakpoints.

- Align the stash and sauna shop drawers behind the shared
  `--inventory-panel-width`, reserve matching HUD offsets for both inventory
  overlays, and confirm the command dock stays unobstructed through the
  900–1280px breakpoints.

- Smooth the command console slide-over transitions so resizing from mobile
  closes and resets the drawer state, ensuring the body scroll lock clears and
  the toggle mirrors the desktop collapse status.

- Elevate the roster experience with stance-aware controls: display each
  Saunoja's current behavior in the featured HUD card, add a polished
  Defend/Attack/Explore segmented toggle to roster rows, and persist changes
  through the right-panel handler so battlefield routines update instantly.

- Refine battlefield routines to source unit behaviors from the new helper, lock
  defenders to the sauna perimeter unless invaders breach it, drive attackers
  toward the latest enemy sightings or the board edge, and cover each routine
  with focused `BattleManager` tests.

- Introduce Saunoja behavior preferences that synchronize with battlefield
  units, persist through reloads, and default to defend/attack routines based on
  faction alignment.

- Tighten battlefield AI behaviors so defenders hold a configurable sauna
  perimeter, attackers rally toward the latest enemy foothold instead of
  drifting to fog, and scouts retain their existing exploration flow, all backed
  by expanded `BattleManager` coverage.

- Rebalance the HUD overlay grid to prioritize the combat viewport on
  medium-width screens, swap the column template for minmax/fractional tracks,
  and keep the roster plus dock panels legible through the 960–1200px range.

- Rework the HUD overlay grid rows to auto-size the top bar and command dock,
  expose the new utility class in `src/style.css`, and verify both UI variants
  handle wrapped badges plus expanded docks without overlapping controls.

- Introduce dedicated Frost Raider, Captain, and Shaman archetypes with tuned
  stat progressions, thread them through the enemy faction bundles and spawn
  logic so encounters request the new `unit-raider*` sprites, and expand the
  test coverage to lock in the atlas metadata for the added IDs.

- Harden the sprite export pipeline so PNG rasterization finishes before the
  manifest updates, keeping the JSON and bitmap artifacts synchronized when the
  helper runs via `npm run export:sprites`.

- Relax the sprite transform parser to accept whitespace-separated translate
  and scale values, cover the `parseTransform` helper with Vitest to lock in
  the tolerant spacing, and refresh the generated sprite manifest to confirm
  the broadened parsing behaves identically.

- Move the sprite export helper into `tools/export-sprites.ts`, extend it to
  rasterize polished 64×64 PNG outputs (including 2× retina variants) into
  `public/sprites/`, and update the docs plus npm script so art drops ship with
  synchronized vector and bitmap artifacts.

- Collapse unit sprite rendering into a packed atlas: stitch every `unit-*`
  image into a shared canvas at load time, feed UV metadata into the renderer,
  split the base and sprite passes to minimize canvas state churn, expand the
  Vitest coverage and renderer benchmarks to assert atlas usage, and document
  the observed ~14% FPS gain in the unit visuals guide.

- Sync the Saunoja battlefield overlay with the new unit sprite atlas: replace
  the bespoke SVG loader with archetype-driven `unit-*` assets, stream sprite
  resolution through the renderer so attendants inherit the latest art, expand
  the Vitest coverage around Saunoja rendering, and document the visual upgrade.

- Teach the sauna shop to honor an injected runtime artocoin balance when
  local storage is unavailable: thread the getter through the game purchase
  handler, short-circuit spending with a mocked artocoin result, and lock in the
  regression with a Vitest case that simulates storage access failures.

- Relocate the policy cards into the bottom HUD tab: extract a reusable
  renderer that feeds `tabs.panels.policies`, wire it into the command-console
  setup to avoid duplicate mounts, and extend the HUD tab tests so the polished
  policy grid only appears in the dock.

- Route the battlefield selection overlay through unit identifiers so enemy
  clicks stream polished payloads into the mini HUD: add a unit-driven
  selection builder, teach the canvas handler to surface hostile focus, keep the
  FX status frame syncing across sources, and expand Vitest coverage to lock the
  enemy show/hide flow.

- Carve the command dock into explicit tab and action slots, mount the stash
  panel inside a dedicated bottom-tab pane alongside roster and policies,
  restyle the dock with deeper glassmorphic gradients, and update roster plus
  inventory HUD tests to cover the synced tab behavior.

- Slash the Modern Wooden and Futuristic Fission Sauna commission costs to 60
  and 130 artocoins, update progression tuning plus docs to reflect the faster
  cadence, and refresh the published bundles with the new pricing copy.

- Pull the stash drawer inside the HUD padding: clamp the inventory panel
  width, align it with the overlay offsets, and teach the command dock plus
  bottom tabs to respect the reserved space so the controls stay visible on
  1366p and 1080p layouts.

- Expand the unit visual style guide with faction palette tokens, renderer
  layering expectations, and curated “Design → Visual Style” navigation so art
  updates land with consistent lighting and references.

- Carve out a high-end sauna overlay: limit the canvas pass to the ambient
  glow, stream reusable perimeter anchors (angles, radii, world coords) to the
  status layer, restyle the DOM gauge into a slim annulus with a rotating badge
  driven by CSS variables/conic gradients, and refresh Vitest coverage plus UI
  docs so the polished overlay stays locked in.

- Standardize every unit sprite on a 64×64 canvas, re-export the SVGs with
  consistent padding, refresh `UNIT_SPRITE_MAP` scale math, wire up an
  `npm run export:sprites` helper that records the canvas manifest, document the
  pipeline in `docs/design/unit-visuals.md`, and extend renderer tests to assert
  the new dimensions.

- Ship the Avanto raider art drop: replace the placeholder raider sprite with
  the production SVGs from art, add captain and shaman variants, register their
  renderer metadata, and expand sprite tests so the anchors and scale ratios
  stay locked.

- Unify battlefield and HUD faction palettes behind new CSS tokens, teach the
  canvas renderer to read the shared values, layer in a softened rim light for
  premium unit bases, and extend sprite tests to lock the faction styling
  contract.

- Redesign the classic roster HUD into a full-width bottom tab tray with a
  dedicated expand/collapse control, dispatch expansion events from the
  inventory and command-console toggles, and refresh the glassmorphic styling
  across desktop and mobile breakpoints.

- Deliver the v1 frontline art drop: replace the soldier, archer, and Avanto
  marauder sprites with the art-pipeline SVGs, introduce guardian/seer Saunoja
  variants, retune sprite metadata so each unit centers on its hex base, and
  lock the renderer tests to the new anchors and scale ratios.

- Lock the Steamforge Atelier crest and tier badges to dedicated 3rem wrappers
  so the shop assets render at the intended proportions inside the sauna panel.

- Route battlefield status overlays through a fresh FX manager frame buffer so
  the renderer pushes live HP, shield, and modifier data for visible units,
  drive the sauna countdown ring via the shared UnitStatusLayer payloads, and
  extend Vitest coverage around the overlay pipeline.

- Introduce a `drawUnitSprite` renderer helper that paints faction-aware oval
  bases with layered gradients, refactors battlefield unit rendering to reuse
  the placement math for Sisu outlines and selection cues, extends the Vitest
  suite for sprite geometry, and documents the polished pipeline.

- Merge the roster, stash, and policies HUD panes into a unified glass dock with
  a shared tab strip, route the stash renderer through the new panel, and refresh
  HUD tests to reflect the tab-driven layout.

- Land a glassmorphic Selection Mini HUD that listens to the FX manager for
  focus payloads, anchors above the battlefield sprites with faction-aware
  gradients, and surfaces HP, equipment, and status chips with fresh Vitest
  coverage for show/hide flows.

- Reanchor the HUD around explicit top-left, top-right, and command-dock mounts,
  move the resource bar, topbar, action tray, and alerts into those anchors, and
  restyle the trays with glassy gradients plus refreshed tests for the new
  layout order.

- Introduce dedicated UI v2 controllers for the roster, top bar, inventory, log,
  and sauna experiences, bootstrap them from `setupGame` alongside variant-aware
  cleanup, and extend the Vitest suite so both classic and v2 HUDs mount the
  correct controllers.

- Replace the experimental HUD bootstrap with a polished React shell that docks
  the classic resource bar, streams live roster/log/resource updates from the
  core controllers, and backstop the v2 layout with Vitest + Testing Library
  coverage.

- Sanitize objective metrics before calculating artocoin payouts so defeat floor
  rewards appear in the end-screen ledger even when objective summaries omit
  optional tallies, and backstop the regression with updated coverage.

- Rebuild the GitHub Pages mirror so the published bundle ships the "Return to
  Classic HUD" toggle and current commit badge.

- Replace canvas-rendered attendant HP rings and sauna cooldown gauges with a
  DOM-driven status layer that mirrors the existing gradients, pipes buff data
  from the FX manager, cleans up when units fall, and ships with focused UI
  tests to guard mounting and teardown.

- Ship an accessible “Return to Classic HUD” control within the experimental
  overlay, persist the sauna settings toggle when players opt out, and reboot
  the classic layout instantly with fresh regression coverage.

- Encode the product-supplied Artocoin crest PNG as a base64 data URI so the
  HUD, shop, and build badge render the polished crest without checking a
  binary blob into the repository.



- Refresh the GitHub Pages mirror in `docs/` so the published build references
  the latest commit badge and script bundle.



- Refresh the published docs bundle so the build badge reflects the
  current commit metadata.

- Launch the Steamforge Atelier artocoin shop with a dedicated top-bar badge,
  refreshed end-screen ledger, updated UI regression coverage, and expanded
  documentation so sauna tiers commission with artocoins instead of NG+ stats.

- Separate artocoin progression from NG+ persistence, migrate legacy saves into
  a dedicated balance slot, adopt the new payout formula for run completion,
  and reset prestige modifiers so future difficulty tuning flows through
  purchased upgrades instead of NG+ levels.

- Track objective enemy kill and exploration tallies per run so the end screen
  snapshot captures combat momentum and fog busting progress, backed by fresh
  regression coverage.

- Document the artocoin payout pipeline with tier baselines, difficulty
  modifiers, defeat floors, and a companion design note so engineering can wire
  the formula straight into the economy systems.

- Collapse the HUD grid into a single-column mobile stack, stretch the left,
  right, and bottom regions to full-width trays, and ensure the command console
  toggle still slides in over the canvas alongside the mobile action bar.



- Expand the HUD right rail with a clamp-based 420px target, widen the overlay
  grid column, and tune the mobile sheet so roster panels breathe on large
  monitors without regressing slide-out behavior.

- Introduce a K-weighted audio QA workflow with `npm run audio:lint`, upgrade
  the loudness utilities, retune procedural combat cue metadata to hit the
  -16 LUFS target, and document the tooling in the README and audio guides.

- Upgrade the enemy frontline with aurora-lit SVGs for the soldier, archer, and
  Avanto marauder, recalibrate their sprite anchors/scales, and refresh renderer
  tests so battlefield placement matches the premium art.

- Sync Saunoja overlay icons with animated render coordinates so attendant
  badges glide alongside their battlefield units, threading the callback through
  the draw pipeline and extending Vitest coverage for both the renderer and
  roster synchronization.

- Keep NG+ roster unlock spawn limits from dropping below the base sauna tier
  capacity so fresh profiles can queue three attendants while higher unlocks
  continue to respect the active tier ceiling.

- Publish an MIT LICENSE file, align package metadata with the SPDX identifier,
  and document the licensing update for downstream consumers.

- Swap combat SFX palette for the calming Birch Mallet Chimes, Cedar Breath
  Clusters, and Aurora Steam Pads patches with rotating procedural variants,
  refreshed metadata, and updated licensing notes.

- Reinforce combat audio with per-cue polyphony caps, weighted SFX debounce
  windows, SISU-triggered music ducking, and Vitest coverage for the limiter and
  ducking safeguards to keep repeated cues from overwhelming the mix.

- Introduce a dedicated Web Audio mixer with persisted master/music/SFX buses,
  route ambience loops and combat cues through the shared gains, ship a polished
  in-game mixer overlay with live sliders and ambience toggles, and cover the
  mixer persistence and routing with new Vitest suites.

- Rebuild the command console combat log with structured event payloads, polished
  filter chips with persisted preferences, spawn aggregation, and Vitest
  coverage for both the log store and UI filter interactions.

- Introduce a bottom-aligned React/Tailwind action bar that anchors to the HUD
  grid, hosts Sisu Burst, Torille!, Build, Sound, and Pause controls with
  hotkeys plus resource-aware shake/pulse feedback, trims the legacy top bar to
  resource/time/enemy ramp badges, and threads a real pause toggle through the
  game loop.

- Sync the published docs mirror with the refreshed HUD build so the hashed
  Vite bundles and embedded build badge match the current commit.

- Adopt Tailwind CSS for the classic HUD by wiring the Vite plugin, publishing
  shared spacing, radius, shadow, and z-index tokens, migrating the stash badge,
  loot toast stack, and error overlay to utility classes, and refreshing the
  published docs mirror after the rebuild.

- Rebuild the GitHub Pages mirror from the latest production build so the
  hashed Vite bundles and published HTML reflect the refreshed deployment.

- Launch a persistent event scheduler that survives reloads, powers premium
  animated event cards in the command console, dispatches choice outcomes
  through the event bus, and lands Vitest coverage for persistence plus
  single-resolution guarantees.

- Extend sauna settings persistence with an experimental HUD flag, expose the
  toggle in the quartermaster drawer with polished controls, and branch the main
  bootstrap to launch a React/Tailwind placeholder when the flag is enabled.

- Overhaul the policy system with a shared registry, premium HUD cards that surface
  prerequisites, typed events, declarative effect wiring, and Vitest coverage for
  both successful enactments and rejection flows.

- Nest the loot toast stack inside the HUD action column, refresh its
  glassmorphism treatment for responsive layouts, and keep loot notices from
  covering the command console across desktop and mobile viewports.

- Elevate the stash drawer layering so it sits above the command console, gating
  pointer interactivity to the open state and keeping the right rail fully
  covered on desktop and mobile layouts.

- Enforce sauna tier roster ceilings during player spawns with heat-aware queueing,
  auto-advancing NG+ tier unlocks, and expanded coverage for tier transitions and
  blocked reinforcements.


- Introduce a curated sauna tier registry with persistent selections, premium
  badge art, unlock progress cues, and tier-aware roster caps, backed by new
  serialization and HUD DOM regression tests.


- Wire the CI workflow to run `npm test` after builds so the docs mirror guard
  executes on every push, regenerate `docs/` with the current bundle commit, and
  document the enforced check for contributors.


- Correct the active roster counter to track only living attendants, allowing
  expanded caps to spawn multiple reinforcements in a tick, and backstop the
  behaviour with updated Vitest coverage for the game loop and economy.


- Upgrade battlefield motion with dedicated render coordinates, eased 200 ms
  tweens, premium motion trails, and Vitest coverage validating animator and
  combat manager interpolation so unit movement feels polished while combat
  logic stays deterministic.

- Introduce Saunoja leveling with kill and objective XP payouts, stat growth,
  and persistence; refresh the roster HUD and command console with level
  badges plus progress rings, and lock the experience pipeline down with new
  regression tests.

- Expose NG+ and policy-friendly enemy ramp knobs, thread the modifiers into
  the spawner and HUD telemetry, persist structured enemy scaling summaries for
  post-run analysis, and document the new configuration hooks alongside fresh
  integration coverage for cadence, calm periods, and ramp strength tuning.

- Refresh the inventory stash badge with an inline SVG bag icon, centered
  styling, and updated palette treatments for a crisper HUD affordance.

- Ensure the HUD atom styles ship with every entry point by importing
  `ui/style/atoms.css` in the main bootstrap, mirroring the refreshed bundle to
  `docs/`, and verifying the stash badge renders its icon in production builds.

- Introduce a combat audio loudness workflow by adding a reusable WAV analysis
  utility, a `vite-node` QA script with auto-normalisation support, runtime
  metadata for cue gain, a Vitest regression that decodes each payload, and
  contributor docs covering the target LUFS and verification steps.

- Keep the stash overlay interactive even when focus operations throw by
  toggling the inventory panel class before focusing, guarding the panel focus
  helper with a fallback, and covering the regression with Vitest DOM tests.
- Add a sauna integrity HUD that tracks structure health with an animated
- Add a sauna integrity HUD that tracks structure health with an animated
  glassmorphism bar, reacts to combat events with reduced-motion aware impact
  flashes plus destruction shockwaves, and ships with Vitest coverage for the
  new damage and defeat transitions.

- Restore the inventory overlay's pointer interactivity only while the stash
  panel is open so its controls respond crisply without blocking gameplay when
  closed.

- Script a new end-screen epilogue for sauna destruction so defeat runs narrate
  the collapse with bespoke copy and polished UI coverage.

- Refresh the soldier and archer unit art with high-fidelity 128×128 SVGs,
  recalibrated sprite metadata, and placement tests so their battlefield
  silhouettes match the marauder's polish.

- Track sauna structural health in objectives, piping combat-driven
  `saunaDestroyed` defeat events through the tracker and combat manager so runs
  end immediately when enemies raze the structure, with progress summaries now
  reporting sauna durability.
- Restore friendly sprite rendering alongside Saunoja overlays by feeding the
  full unit roster into the battlefield renderer, retargeting the overlay hook
  to unattached attendants for HUD/status duties, and extending renderer and
  game-loop Vitest coverage so the FX layer still captures friendly payloads.
- Preserve enemy visibility when Saunoja overlays hide player sprites by
  routing friendly vision sources through the renderer and covering the
  regression with a focused Vitest battlefield draw test.
- Extend the sauna's aura as a vision source so overlapping enemies stay
  visible even without active scouts, wiring the renderer through the game
  draw loop and locking the behaviour down with a Vitest regression.

- Overhaul enemy scaling with configurable difficulty curves, ramp-tier bundle
  unlocks, telemetry snapshots, and long-run simulations so cadence keeps
  tightening and marauders escalate in strength for balance tuning.

- Rebuild the GitHub Pages mirror from commit ef38287 so the hashed Vite
  bundle, published HTML, and build badge all advertise the latest deploy.

- Rebuild HUD controllers during `setupGame` so repeated `destroy()` + `init()`
  cycles refresh the top bar, inventory badge, and command console without
  duplicating DOM nodes or leaking listeners, covering the flow with a Vitest
  lifecycle test.
- Fix Sisu Burst expiration to roll back only its attack, movement, and barrier
  bonuses while preserving other buffs applied mid-burst and notifying stat
  listeners when the surge fades.

- Fix combat resolution so `remainingShield` includes both base and keyword
  barriers, and extend the resolve tests to cover leftover keyword stacks after
  a hit.

- Restrain fog-of-war reveals from re-triggering camera auto-framing after the
  opening reveal by adding an `autoFrame` toggle to `HexMap.revealAround` and
  opting recurring gameplay calls out so manual camera adjustments stay intact.

- Teach the balance simulator to resolve its CSV output inside the active OS
  temp directory instead of hard-coding `/tmp`, and log the resolved path so
  contributors can spot the destination.
- Migrate SISU burst APIs into `src/sisu/burst.ts`, retarget the game, renderer,
  and HUD imports, and remove the legacy `src/sim/sisu.ts` implementation after
  the move.
- Rebuild the GitHub Pages mirror from commit ce40f24 so the hashed Vite
  bundle, published HTML, and build badge all advertise the latest deploy.
- Add a `verify:docs` guard that checks the docs bundle commit hash against the
  current HEAD so stale mirrors fail fast in CI and locally.
- Guard ambience preference reads behind a resilient storage helper so startup
  falls back to defaults when `localStorage` is unavailable, and cover the
  regression with a Vitest stubbed-storage test.
- Move the unit module barrel exports into `src/unit/index.ts`, refreshing
  import paths across the game and renderer to keep the public unit surface
  stable while aligning with directory conventions.
- Pace unit beer upkeep so the economy only deducts reserves every five
  seconds, matching the new simulation cadence and communicating the change to
  players.

- p resolution with new Vitest assertions.

- Surface sauna beer debt in the HUD by letting negative totals render, tagging
  the resource badge for debt styling, enriching the aria-label messaging, and
  covering the regression with a Vitest DOM test.
- Polish battlefield unit rendering by cataloguing sprite metadata in
  `src/render/units/sprite_map.ts`, introducing snapped placement helpers and
  zoom utilities, wiring the renderer and Saunoja portraits through them, and
  covering the anchor math with new Vitest suites across zoom levels.
- Introduce a dedicated equipment system that maps item slots and stat
  modifiers through `src/items/`, threads equip/unequip guards into
  `src/game.ts`, refreshes roster storage plus calculations, polishes the
  roster panel UI with per-slot controls, and covers the flow with Vitest
  suites.
- Rebuild the inventory HUD with a responsive stash panel suite in
  `src/ui/stash/`, derived selectors from `src/state/inventory.ts`, expanded
  `InventoryState` transfer/equip events, comparison-driven quick actions,
  polished CSS modules, and Vitest coverage for selectors and the panel
  behaviour.
- Rebuild the GitHub Pages mirror from commit 8f618f4 so the hashed Vite
  bundle, published HTML, and build badge all advertise the latest deploy.
- Introduce a guided HUD tutorial with spotlight tooltips, keyboard navigation,
  and a persistent skip flag, wire it into bootstrap, and document the
  onboarding flow for contributors.


- Document the `docs/` mirror refresh workflow in the README deployment section,
  highlighting the `npm run build` + sync step and cross-linking to the
  contributing notes about the custom domain records.
- Encapsulate NG+ progression in `src/progression/ngplus.ts`, persist run seeds,
  levels, and unlock slots through `GameState`, wire the modifiers into economy
  upkeep, reinforcement slots, enemy aggression, and elite loot odds, and cover
  the new math with focused Vitest suites plus README documentation.
- Add a progression tracker in `src/progression/objectives.ts` to monitor strongholds,
  roster wipes, and upkeep debt, surface a glassmorphism NG+ end screen via
  `src/ui/overlays/EndScreen.tsx`, escalate enemy spawn cadence each prestige, and
  document the refreshed loop.
- Launch a battlefield feedback suite that emits glassy damage/heal floaters,
  eases fatal fades, and jostles the canvas on major hits via
  `src/ui/fx/Floater.tsx`, `src/render/unit_fx.ts`, and updated `game.ts`
  wiring, all while honoring reduced-motion preferences and documenting the
  new overlays
- Layer a Web Audio sauna-and-forest ambience loop with seamless crossfades,
  surface a top-bar ambience toggle and volume slider that persist
  `audio_enabled`, sync with the master mute, honor reduced-motion
  preferences, and document the new controls
- Introduce an `src/audio` suite with registry-driven SFX playback, hook combat
  hits, kills, and SISU bursts into the event bus so polished cues fire while
  honoring the shared mute toggle, and document the procedurally generated WAV
  payloads plus licensing for contributors
- Halt the main animation loop during teardown by tracking the active frame ID,
  cancelling it in `cleanup()`, guarding the callback against post-shutdown
  ticks, and covering the lifecycle with a Vitest regression so repeated
  restarts stay polished and leak-free
- Centralize terrain palette tokens into `src/render/palette.ts`, introduce
  zoom-aware outline helpers, render fog-of-war through cached Perlin masks
  with multi-stop gradients, and refresh the README feature callouts to
  document the upgraded battlefield sheen
- Remove the unused `src/counter.ts` helper now that the counter demo has
  shipped elsewhere, keeping the Vite starter remnants out of the bundle
- Remove the unused `src/typescript.svg` asset so no leftover Vite starter
  icons ship with the build
- Remove hashed bundles from `assets/`, add ignore rules to keep future Vite
  outputs confined to `docs/`, and rebuild to verify only the published mirror
  receives generated files
- Compute camera-visible chunk ranges to populate tiles on reveal, move terrain
  drawing into an event-driven chunk cache that reuses offscreen canvases, wire
  the renderer through the new utilities so terrain, fog, and building updates
  invalidate the right chunks, and cover the flow with chunk invalidation tests
- Smooth battlefield workload spikes by rotating unit updates through a
  round-robin scheduler, reuse cached paths with TTL-aware invalidation when
  obstacles remain unchanged, and document the optimization with fresh tests
  to keep combat responsive under heavy unit counts
- Wire a `npm run simulate` balance harness through `vite-node`, seed 20 deterministic
  maps for 150 ticks, export beer/upkeep/roster/death snapshots to `/tmp/balance.csv`,
  and document the workflow for contributors
- Add a post-build CI gate that runs the `check:demo` script so pull requests
  surface broken live demo links or titles while preserving offline-friendly
  warnings
- Refactor bootstrap wiring into dedicated input, HUD, and loader modules so the main entrypoint stays a light orchestrator with reusable UI hooks
- Extract polished roster storage and HUD modules, relocate asset configuration,
  and add smoke tests so serialization and summary UI updates remain stable
- Guard `safeLoadJSON` against missing `localStorage` implementations and cover
  the fallback with tests so storage-less environments no longer throw during
  asset loading helpers
- Add a disposable sauna command console setup that unregisters media-query and
  event bus listeners while removing the HUD panel during cleanup so repeated
  game initializations no longer leak toggles or listeners
- Expose a disposable controller from the HUD topbar so cleanup routines remove
  SISU burst and resource listeners before rebuilding the UI, preventing
  duplicated overlays during restarts
- Note in issue #245 that the `src/unit.ts` barrel must migrate to `src/unit/index.ts`
  (or be removed) and its consumers updated before adding the new `src/unit/`
  directory so the refactor avoids path collisions
- Amend issue #253 to migrate every SISU import (for example, `useSisuBurst` in
  `src/game.ts`) from `src/sim/sisu.ts` to the new `src/sisu/burst.ts` module and
  delete the legacy `src/sim/sisu.ts` once all callers move over so no orphaned
  implementation remains after the refactor
- Expand TypeScript and Vitest globs to cover a dedicated `tests/` tree so future
  issue tasks can land spec files outside `src/` without compiler friction
- Introduce faction loot tables with rarity-weighted rolls, stash new drops in a
  persistent inventory that auto-equips selected attendants when possible,
  surface polished HUD toasts and a quartermaster panel for stash management,
  and cover loot generation plus inventory persistence with Vitest suites
- Amplify SISU Burst with +50% attack, a one-charge shield, and temporary
  immortality tracked through the modifier runtime, emit polished HUD status
  messaging, and cover the surge with regression tests to ensure buffs expire
  on schedule
- Upgrade the command console roster to render shared Saunoja stats, live loadout
  icons, and modifier timers with polished styling, refresh the panel on
  inventory and modifier events, and cover the new HUD with Vitest DOM tests
- Track sauna heat with a dedicated tracker, drive the economy tick to drain
  upkeep and trigger heat-gated player spawns through a shared helper, and
  cover the flow with upkeep and reinforcement tests
- Catalog faction spawn bundles in JSON, expose weighted selection helpers, and
  drive enemy wave spawns through the bundle system with cadence and identity
  tests
- Introduce a shared combat resolver that applies the max(1, atk - def) formula,
  tracks shield absorption, fires keyword hooks for both sides, and routes
  modifier callbacks so Saunoja and battlefield units share consistent
  damage/kill events
- Return combat resolutions from battlefield attacks so BattleManager can react
  to lethal blows, and ensure zero-damage keyword kills still mark units dead
  while emitting the polished death events
- Add a modifier runtime that tracks timed effects, routes hook triggers, emits
  lifecycle events, and exposes helper APIs plus tests so timed buffs expire
  cleanly during the polished game loop
- Introduce a shared unit stat model with dedicated types, leveling curves, and
  calculators, replace archetype subclasses with data-driven definitions, route
  factories through the new adapters, and verify deterministic progression
  across soldiers, archers, and marauders
- Preserve stored Saunoja personas when reattaching to new sessions so reloads
  keep their earned traits, upkeep, and experience intact
- Expand the cached hex terrain canvas whenever exploration pushes map bounds
  beyond the last render rectangle so fog clearing immediately reveals freshly
  rendered tiles
- Reset the command console roster renderer whenever the panel rebuilds so the
  Saunoja list repopulates after DOM swaps, and lock the behavior with a
  regression test that rebuilds the UI shell
- Decouple frontier raiders into a dedicated edge spawner that honors the 30-unit
  cap while sauna heat now summons only allied reinforcements with escalating
  thresholds
- Refine battle log narration to greet arriving Saunojas by their roster names
  while skipping rival spawn callouts for a cleaner feed
- Collapse the sauna command console by default on sub-960px viewports,
  surface a HUD toggle, and slide the panel off-canvas so the map stays
  interactive on mobile
- Remember the sauna command console log between sessions with polished storage so the right panel rehydrates prior narration on reload
- Persist applied policy upgrades across saves, replaying their effects on load so eco beer production and temperance night shifts stay active after reloading
- Pace battle movement with per-unit cooldowns so units only step once every
  five seconds, aligning pathfinding, stats, and tests with the slower cadence
- Offset auto-framing calculations to subtract the right HUD occlusion, keeping
  newly revealed tiles centered within the unobscured canvas when the command
  console is open
- Elevate the right panel into a sauna command console with a dedicated roster
  tab that highlights attendant status, live health bars, polished trait
  summaries, and direct selection alongside the policies, events, and log panes
- Let unattended ticks send idle scouts toward the nearest fogged hex, caching
  partial paths yet clearing them once exploration goals are reached so units
  keep uncovering the battlefield without drifting aimlessly
- Generate flavorful Saunoja names when attendants join the roster so every HUD
  entry reads as a distinct warrior rather than a generic placeholder
- March enemy spawns along the fog frontier so marauders emerge just beyond
  revealed territory and keep battles focused on the explored sauna perimeter
- Generate hex tiles lazily upon reveal so the battlefield only materializes
  around explored territory and active frontiers
- Cull hex tile terrain and fog rendering to the active camera viewport so
  each frame iterates only the polished, on-screen hexes
- Keep rival armies cloaked until allied scouts enter their three-hex vision
  radius so fog-of-war respects live battlefield awareness and polished pacing
- Upgrade unit pathfinding to an A*-driven, cached system and stagger battle
  processing each tick so movement stays responsive even with crowded hexes
- Cache the static hex terrain layer on an offscreen canvas, refreshing it only
  when tiles mutate so the renderer blits a polished base map each frame while
  drawing fog, highlights, and units as overlays
- Chunk the cached terrain into 16-hex canvases, redrawing only newly revealed
  sections before compositing them onto the polished base map each frame
- Persist the latest game state and Saunoja roster during cleanup before
  detaching event hooks so storage restrictions cannot drop late-session
  progress
- Cap battlefield marauders at thirty concurrent enemies, route their arrivals
  through a dedicated edge spawner, and let sauna heat summon only allied troops
  with escalating thresholds so reinforcements stay balanced and readable
- Attach sprite identifiers to every unit instance and thread them through
  factories so the renderer can resolve polished SVG art without fallbacks
- Introduce SISU as a persistent resource, award it for battlefield victories, and
  surface polished HUD controls for the new burst and Torille! abilities that
  spend the grit to empower or regroup allied units
- Introduce randomized Saunoja trait rolls, daily beer upkeep drain, and a roster
  card readout so attendants surface their quirks and maintenance costs at a glance
- Let BattleManager nudge stalled units into adjacent free hexes when pathfinding
  cannot advance them yet keeps targets out of range
- Sync fog-of-war reveals with each combat tick by updating player vision and
  limiting enemy scouting before the renderer draws the battlefield
- Guarantee the battlefield opens with a steadfast sauna guard by auto-spawning a
  player soldier when no active attendants remain, preventing targetless combat
- Channel sauna heat into rallying allied soldiers, surface player-facing spawn
  thresholds, and reuse the HUD countdown for the friendly reinforcements
- Retitle the Saunakunnia badge and narration copy to drop the honor suffix while
  keeping accessibility labels polished and concise
- Shorten the Saunakunnia policy cost label so the right panel references the
  prestige track without the redundant "Honors" suffix
- Ship the Saunoja roster crest within `docs/assets/ui/` so the published site
  serves the polished icon bundle without 404 regressions
- Detect restored save files before granting starting resource windfalls so reloads resume progress without duplicate rewards
- Mirror the Saunoja roster crest into `public/assets/ui/` so the HUD loads the
  polished icon without 404 warnings
- Regenerate the GitHub Pages bundle so Steam Diplomats boost sauna beer
  generation instead of slipping passive Saunakunnia into the hosted build
- Extend Saunoja attendants with trait, upkeep, and experience tracking while
  normalizing stored data and persisting the new fields across sessions
- Replace the Saunoja roster badge with a dedicated warrior crest and preload
  the SVG so the HUD reflects the new insignia instantly
- Redirect policy investments to Saunakunnia honors, refresh Steam Diplomat
  rewards, and remove passive Saunakunnia trickles so prestige is only earned
  through deliberate play
- Sync stored Saunoja roster coordinates with live friendly unit movement so HUD
  overlays track attendants as they reposition across the battlefield
- Retire the sauna aura's passive Saunakunnia trickle so idling near the steam no
  longer grants honor automatically
- Replace the sauna spawn timer with heat-driven thresholds that escalate after
  each Avanto Marauder emerges from the steam
- Regenerate the production asset mirrors with the sauna beer build so hashed
  bundles, HUD styling, and SVG art reference the updated resource palette
- Ensure sauna-spawned Avanto Marauders join the enemy faction so they march on
  player attendants without hesitation
- Rebrand the Raider unit into the Avanto Marauder with refreshed stats exports,
  spawn identifiers, sauna simulation logs, and sprite mappings
- Deploy Avanto Marauders from the enemy sauna so they leave the spa and
  challenge the player's attendants
- Hide inactive right-panel sections by honoring the `[hidden]` attribute so
  tab switches only render the active pane
- Polish sauna beer HUD terminology with bottle provisioning logs, refined badge
  narration, and updated policy copy
- Rebuild the HUD roster widget with a Saunoja battalion counter, live unit
  lifecycle updates, refreshed sauna styling, and updated tests
- Rebrand the HUD gold economy into sauna beer with new resource enums,
  UI strings, polished bottle iconography, and refreshed tests
- Focus the event log on sauna-flavored narratives by muting resource gain spam,
  echoing right-panel events, and celebrating unit arrivals and farewells
- Replace every terrain, building, and unit sprite with high-fidelity SVG art
  tailored to the Autobattles4xFinsauna palette and HUD glow treatments
- Drive the BattleManager each fixed tick, funnel spawned player/enemy units
  into the shared roster, and refresh the loop so pathfinding and combat resolve
  automatically during play
- Introduce the Saunakunnia prestige track with dedicated HUD formatting, sauna aura
  and victory generation hooks, policy costs, and refreshed log copy
- Regenerate the GitHub Pages `docs/` mirror from the current production build
  so the custom domain serves the polished SPA entry point and fallback
- Update CI asset verification to expect root-relative `/assets/` URLs and confirm hashed bundles exist before publishing
- Paint a pulsing sauna aura overlay with a countdown badge and seat the sauna
  controls beneath the left HUD actions for aligned interaction
- Normalize icon loader paths against `import.meta.env.BASE_URL` so nested
  deployments fetch HUD imagery without 404s
- Layer polished stroke patterns onto every terrain hex and dim fog-of-war tiles
  to 40% opacity for clearer, more atmospheric map readability
- Wait for the DOM to finish parsing before bootstrapping the canvas so the
  artobest.com deployment reliably mounts the game shell on every visit
- Mount the sauna toggle and dropdown directly to the polished top bar so the
  controls align with other HUD actions
- Refresh README and contributor documentation to describe the current HUD
  feature set and reiterate the artobest.com GitHub Pages deployment
- Update the custom domain configuration and documentation to serve the live
  build from https://artobest.com/ after the DNS cutover
- Confirm Vite's root-level base path configuration and regenerate the
  production build to deliver `/assets/`-prefixed bundles for the GitHub Pages
  workflow
- Point the documented live demo links and npm `homepage` metadata to
  https://artobest.com/ so references match the production site
- Relocate `CNAME` from `docs/` to `public/` so production builds retain the
  custom domain via Vite's static asset pipeline
- Set Vite `base` to `/` so production builds resolve polished assets from the
  site root without relying on a subdirectory deployment
- Recompose the HUD layout so the build menu and sauna controls live beside a
  fixed-width right panel, eliminating overlap and polishing the top-row
  alignment
- Add development-only Saunoja diagnostics that confirm storage seeding and log
  restored attendant coordinates after loading
- Simplify GitHub Pages deployment by publishing the raw `dist/` output with the
  official Pages actions, removing the repository-managed `docs/` mirror, and
  introducing a polished SPA-friendly 404 fallback in `public/404.html`
- Resolve the current git commit via `git rev-parse --short HEAD`, expose it as
  a shared `__COMMIT__` define, and use it for build-aware tooling and tests
- Refresh the HUD build badge with a glowing commit chip that surfaces the
  resolved hash (or a dev indicator) alongside improved accessibility metadata
- Regenerate GitHub Pages artifacts by running the latest production build,
  syncing hashed bundles into `docs/`, duplicating the SPA fallback, and
  reaffirming the `.nojekyll` guard file
- Introduce a unified resource bootstrapper that surfaces a polished HUD loader,
  aggregates asset warnings, and presents graceful recovery banners when
  initialization fails
- Copy production build output to `docs/` via an `npm postbuild` script that
  mirrors GitHub Pages fallbacks using standard shell utilities
- Stretch the canvas container to the full viewport, adopt dynamic viewport
  sizing, disable default touch gestures, and enforce 44px minimum hit targets
  for buttons and shared `.btn` styles
- Extend the viewport meta tag for full-bleed mobile layouts and surface the
  short git commit hash in a polished HUD footer
- Copy `docs/index.html` to `docs/404.html` during the build step and remove the
  legacy root-level `404.html`
- Sync GitHub Pages output directly from `dist/`, generating a SPA-friendly
  `404.html` and removing legacy root-level bundles
- Treat the live demo availability check as a warning when outbound network
  access is blocked so offline CI runs can succeed
- Track Saunoja damage timestamps and render a clipped radial hit flash when a
  unit is struck for more immediate feedback
- Resolve Saunoja icon path against the configured Vite base URL so attendants
  render correctly when the game is served from a subdirectory
- Convert canvas clicks to world-space selection toggles that persist Saunoja
  highlights, clear selection on empty hexes, and redraw the scene only when the
  active Saunoja set changes
- Persist Saunoja attendants across sessions via localStorage, spawn an initial
  guide when none exist, and pipe their selection-aware rendering through the
  main canvas renderer
- Render Saunoja units with a dedicated canvas helper that preloads the SVG
  icon, applies warm tint and highlight overlays, and layers steam and HP bars
  within clipped hex silhouettes
- Introduce Saunoja data helpers, sauna combat damage utilities, and polished
  canvas rendering helpers for HP, selection, and steam effects
- Add a polished monochrome Saunoja unit icon to `public/assets/units`
- Export shared hex rendering helpers (radius constant, `axialToPixel`, and
  a flat-topped `pathHex` canvas utility) via `src/hex/index.ts`
- Auto-initialize the game entry point outside of Vitest by invoking `init()`
  on module load so the map and resource bar render immediately
- Add a dedicated build step that emits `main.js` and `assets/game.css` at the
  repository root, refresh production HTML references, and clean up legacy
  hashed bundle artifacts
- Render hex tiles using a palette-driven gradient fill, cached SVG terrain icons,
  and highlight styling shared with the `.tile-highlight` class
- Introduce a glassmorphism-inspired HUD styling system with shared color tokens,
  tooltip affordances, and tile highlight treatments
- Establish a `main.ts` rendering entry point that drives canvas resizing,
  camera transforms, mouse wheel zoom, and touch gestures exposed via `index.html`
- Replace the root HTML shell with the new HUD layout, dedicated stylesheet, and SVG-powered icons
- Add high-contrast tile and UI SVG icon sets, integrate them into the top bar/resource display, and register the new asset paths in the loader
- Regenerate production bundle and update `index.html` to reference the latest hashed assets
- Safeguard unit rendering by bracketing canvas state changes with `save()`/`restore()`
- Move hex map rendering into a dedicated `HexMapRenderer` to separate presentation from tile management
- Share hex dimension calculations through a reusable helper used by map and unit rendering
- Refactor game initialization and rendering helpers into dedicated `ui` and `render` modules
- Include `404.html` in `docs/` and refresh build output
- Set Vite `base` to `/autobattles4xfinsauna/` and regenerate `docs/` build output
- Set Vite `base` to `/` for root-based asset paths
- Regenerate docs with latest build output and hashed assets
- Import sprite URLs directly and drop `asset()` helper
- Include custom 404 page for GitHub Pages
- Fail Pages build when bare `assets/` URLs are detected in `dist/index.html`
- Use relative asset paths in root index and rebuild bundles
- Set Vite `base` to `./` and rebuild docs with relative asset paths
- Provide noscript fallback linking to documentation when JavaScript is disabled
- Serve game directly from repository root and drop `docs/` redirect
- Refresh documentation with latest build output
- Clear corrupted game state from localStorage and warn when load fails
- Load game state via `safeLoadJSON` and ignore unknown building types
- Filter out invalid building types when restoring building counts
- Rebuild docs with relative asset paths so GitHub Pages loads CSS and JS correctly
- Set HTML title to Autobattles4xFinsauna
- Add `.nojekyll` to bypass Jekyll on GitHub Pages
- Resolve sprite paths using `import.meta.env.BASE_URL` so builds work from repository subdirectory
- Restore `.nojekyll` automatically after production builds
- Build outputs to `dist/` and workflow publishes to `docs/`
- Add workflow to build and publish `docs/` on pushes to `main`
- Set explicit Vite base path for GitHub Pages
- Fix Vite base path to always `/autobattles4xfinsauna/`
- Add `verify-pages` CI workflow to validate Pages builds
- Publish `dist/` to `docs/` only after verification succeeds
- Remove legacy Pages deployment workflow
- Redirect project root to `docs/` so GitHub Pages serves the game
- Improve mobile scaling by resizing canvas to viewport and device pixel ratio
- Improve high-DPI rendering by scaling canvas to `devicePixelRatio`
- Add responsive layout and media queries for mobile UI components
- Add `getMaxHealth` method to `Unit` and use it in game rendering
- Gracefully fall back when Web Audio API is unavailable and resume audio on first interaction
- Display a styled error overlay when asset loading fails
- Defer game initialization until DOMContentLoaded via exported `init()`
- Add workflow to deploy docs from `dist/` on pushes to `main`
- Switch deployment workflow to Node.js 18
- Introduce a five-region HUD grid scaffold for the experimental UI v2, teach
  `ensureHudLayout` to emit explicit top/left/content/right/bottom anchors, move
  the v2 bootstrapper into the centered content well, and apply Tailwind-style
  grid utilities so the overlay honors safe margins from 1280×720 through
  1920×1080.
- Replace the Saunoja attendant icon with a high-fidelity, non-binary SVG,
  retune the overlay clip/scale/tint pipeline so the refreshed artwork renders
  cleanly across zoom levels, extend the renderer tests for the new budgets,
  and confirm the asset loads through the build pipeline.<|MERGE_RESOLUTION|>--- conflicted
+++ resolved
@@ -2,17 +2,7 @@
 
 ## Unreleased
 
-<<<<<<< HEAD
-- Enable behavior switching directly from the selection mini HUD so players can
-  retarget attendants without opening the roster, persisting the preference and
-  refreshing the overlay in sync with the roster panel.
-
-- Retire the legacy `pages.yml` workflow so GitHub only queues the consolidated
-  Pages deployment pipeline and refresh the deployment docs to describe the
-  streamlined job structure.
-=======
-
->>>>>>> 9629e7c9
+
 
 - Remove the change-detection gate from the GitHub Pages workflow so every
   push to `main` rebuilds and redeploys the site without being skipped.
