--- conflicted
+++ resolved
@@ -2,16 +2,7 @@
 - Restore the policies HUD view so the right-panel tab toggle switches into
   the policy grid, keeping the council controls visible again.
 ## Unreleased
-<<<<<<< HEAD
-- Unlock roster promotions for level 12 Saunojas, spend 150 Saunakunnia to reset
-  XP, assign Tank/Rogue/Wizard/Speedster specializations, sync battlefield XP,
-  and document the flow with fresh progression notes and tests.
-
-=======
-- Remove cross-policy prerequisites so every doctrine is unlocked through
-  resource thresholds alone, and refresh policy docs to detail the new access
-  flow.
->>>>>>> e550cda3
+
 - Refresh HUD navigation regression coverage so the Policies tab now exercises
   the dedicated sheet controller, add focused Vitest specs for
   `setupPoliciesWindow`, and update the docs/site guidance to reflect the
